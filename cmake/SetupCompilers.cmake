--- conflicted
+++ resolved
@@ -9,13 +9,8 @@
 set(CMAKE_CXX_FLAGS_RELWITHDEBINFO "${CMAKE_CXX_FLAGS_RELWITHDEBINFO} -O3" CACHE STRING "")
 set(CMAKE_CXX_FLAGS_DEBUG "${CMAKE_CXX_FLAGS_DEBUG} -O0" CACHE STRING "")
 
-<<<<<<< HEAD
-if (RAJA_ENABLE_MODULES OR ENABLE_MODULES)
+if (RAJA_ENABLE_MODULES)
   message(WARNING "In the next RAJA Release, Modules will be deprecated and should not be used. The -fmodules flag can be added manually if desired.")
-=======
-if (RAJA_ENABLE_MODULES)
-  message(WARNING "In the next RAJA Release, Modules will be deprecated and should not be used.")
->>>>>>> ac6afc23
   set(RAJA_ENABLE_MODULES Off CACHE BOOL "" FORCE)
 endif()
 
