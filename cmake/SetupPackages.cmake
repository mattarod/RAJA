--- conflicted
+++ resolved
@@ -27,15 +27,4 @@
     message(WARNING "TBB NOT FOUND")
     set(ENABLE_TBB Off)
   endif()
-<<<<<<< HEAD
-endif ()
-=======
-endif ()
-
-if (ENABLE_CHAI)
-  message(STATUS "CHAI enabled")
-  find_package(umpire)
-  find_package(chai)
-  include_directories(${CHAI_INCLUDE_DIRS})
-endif()
->>>>>>> 2d77d86c
+endif ()