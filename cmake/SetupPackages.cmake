--- conflicted
+++ resolved
@@ -13,21 +13,14 @@
 #
 ###############################################################################
 
-<<<<<<< HEAD
-if (ENABLE_CUDA)
-  if (ENABLE_OPENMP)
-    set(RAJA_NVCC_FLAGS "${RAJA_NVCC_FLAGS};-Xcompiler ${OpenMP_CXX_FLAGS}")
-=======
-if (RAJA_ENABLE_OPENMP)
-  find_package(OpenMP)
+if (ENABLE_OPENMP)
   if(OPENMP_FOUND)
     set(CMAKE_CXX_FLAGS "${CMAKE_CXX_FLAGS} ${OpenMP_CXX_FLAGS}")
     list(APPEND RAJA_EXTRA_NVCC_FLAGS -Xcompiler ${OpenMP_CXX_FLAGS})
     message(STATUS "OpenMP Enabled")
   else()
     message(WARNING "OpenMP NOT FOUND")
-    set(RAJA_ENABLE_OPENMP Off)
->>>>>>> ab6a82e8
+    set(ENABLE_OPENMP Off)
   endif()
 
   if (ENABLE_CUB)
