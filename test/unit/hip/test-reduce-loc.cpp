--- conflicted
+++ resolved
@@ -170,12 +170,7 @@
 template <typename Reducer>
 double* ReduceHIPUnitTest<Reducer>::d_dvalue = nullptr;
 
-
-<<<<<<< HEAD
-TYPED_TEST_CASE_P(ReduceHIPUnitTest);
-=======
-TYPED_TEST_SUITE_P(ReduceHIP);
->>>>>>> 5c7643f8
+TYPED_TEST_SUITE_P(ReduceHIPUnitTest);
 
 GPU_TYPED_TEST_P(ReduceHIPUnitTest, generic)
 {
@@ -335,8 +330,7 @@
   }
 }
 
-<<<<<<< HEAD
-REGISTER_TYPED_TEST_CASE_P(ReduceHIPUnitTest,
+REGISTER_TYPED_TEST_SUITE_P(ReduceHIPUnitTest,
                            generic,
                            indexset_align,
                            indexset_noalign);
@@ -355,26 +349,4 @@
 
 // using MaxLocTypesGenericIndex =
 //     ::testing::Types<ReduceMaxLoc<RAJA::hip_reduce, double, Index>>;
-// INSTANTIATE_TYPED_TEST_CASE_P(MaxLocGenericIndex, ReduceHIPUnitTest, MaxLocTypesGenericIndex);
-=======
-REGISTER_TYPED_TEST_SUITE_P(ReduceHIP,
-                            generic,
-                            indexset_align,
-                            indexset_noalign);
-
-// using MinLocTypes =
-//     ::testing::Types<ReduceMinLoc<RAJA::hip_reduce, double>>;
-// INSTANTIATE_TYPED_TEST_SUITE_P(MinLoc, ReduceHIP, MinLocTypes);
-
-// using MaxLocTypes =
-//     ::testing::Types<ReduceMaxLoc<RAJA::hip_reduce, double>>;
-// INSTANTIATE_TYPED_TEST_SUITE_P(MaxLoc, ReduceHIP, MaxLocTypes);
-
-// using MinLocTypesGenericIndex =
-//     ::testing::Types<ReduceMinLoc<RAJA::hip_reduce, double, Index>>;
-// INSTANTIATE_TYPED_TEST_SUITE_P(MinLocGenericIndex, ReduceHIP, MinLocTypesGenericIndex);
-
-// using MaxLocTypesGenericIndex =
-//     ::testing::Types<ReduceMaxLoc<RAJA::hip_reduce, double, Index>>;
-// INSTANTIATE_TYPED_TEST_SUITE_P(MaxLocGenericIndex, ReduceHIP, MaxLocTypesGenericIndex);
->>>>>>> 5c7643f8
+// INSTANTIATE_TYPED_TEST_CASE_P(MaxLocGenericIndex, ReduceHIPUnitTest, MaxLocTypesGenericIndex);