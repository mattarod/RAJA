//~~~~~~~~~~~~~~~~~~~~~~~~~~~~~~~~~~~~~~~~~~~~~~~~~~~~~~~~~~~~~~~~~~~~~~~~~~~//
// Copyright (c) 2016-20, Lawrence Livermore National Security, LLC
// and RAJA project contributors. See the RAJA/COPYRIGHT file for details.
//
// SPDX-License-Identifier: (BSD-3-Clause)
//~~~~~~~~~~~~~~~~~~~~~~~~~~~~~~~~~~~~~~~~~~~~~~~~~~~~~~~~~~~~~~~~~~~~~~~~~~~//

///
/// Source file containing tests for RAJA reducer constructors and initialization.
///

#include "tests/test-reducer-constructors.hpp"

#include "test-reducer-utils.hpp"

#if defined(RAJA_ENABLE_CUDA)
using CudaInitReducerConstructorTypes = Test< camp::cartesian_product<
                                                        CudaReducerPolicyList,
                                                        DataTypeList,
                                                        CudaResourceList,
                                                        CudaForoneList                                                     >
                            >::Types;

INSTANTIATE_TYPED_TEST_SUITE_P(CudaInitTest,
<<<<<<< HEAD
                               ReducerInitConstructorUnitTest,
                               CudaInitReducerConstructorTypes);
=======
                              ReducerInitConstructorUnitTest,
                              CudaInitReducerConstructorTypes);
>>>>>>> 565346a1
#endif
<|MERGE_RESOLUTION|>--- conflicted
+++ resolved
@@ -14,19 +14,13 @@
 #include "test-reducer-utils.hpp"
 
 #if defined(RAJA_ENABLE_CUDA)
-using CudaInitReducerConstructorTypes = Test< camp::cartesian_product<
-                                                        CudaReducerPolicyList,
-                                                        DataTypeList,
-                                                        CudaResourceList,
-                                                        CudaForoneList                                                     >
-                            >::Types;
+using CudaInitReducerConstructorTypes = 
+  Test< camp::cartesian_product< CudaReducerPolicyList,
+                                 DataTypeList,
+                                 CudaResourceList,
+                                 CudaForoneList > >::Types;
 
 INSTANTIATE_TYPED_TEST_SUITE_P(CudaInitTest,
-<<<<<<< HEAD
                                ReducerInitConstructorUnitTest,
                                CudaInitReducerConstructorTypes);
-=======
-                              ReducerInitConstructorUnitTest,
-                              CudaInitReducerConstructorTypes);
->>>>>>> 565346a1
 #endif
