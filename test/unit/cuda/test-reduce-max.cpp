--- conflicted
+++ resolved
@@ -78,17 +78,9 @@
 
   for (int tcount = 0; tcount < test_repeat; ++tcount) {
 
-
-<<<<<<< HEAD
     ReduceMax<cuda_reduce, double> dmax0; dmax0.reset(DEFAULT_VAL);
     ReduceMax<cuda_reduce, double> dmax1(DEFAULT_VAL);
     ReduceMax<cuda_reduce, double> dmax2(BIG_VAL);
-=======
-    ReduceMax<cuda_reduce<block_size>, double> dmax0;
-    dmax0.reset(DEFAULT_VAL);
-    ReduceMax<cuda_reduce<block_size>, double> dmax1(DEFAULT_VAL);
-    ReduceMax<cuda_reduce<block_size>, double> dmax2(BIG_VAL);
->>>>>>> b26337b1
 
     int loops = 16;
     for (int k = 0; k < loops; k++) {
