--- conflicted
+++ resolved
@@ -5,100 +5,12 @@
 # SPDX-License-Identifier: (BSD-3-Clause)
 ###############################################################################
 
-<<<<<<< HEAD
-raja_add_test(
-  NAME test-atomic
-  SOURCES test-atomic.cpp)
-
-raja_add_test(
-  NAME test-atomic-ref
-  SOURCES test-atomic-ref.cpp)
-
-raja_add_test(
-  NAME test-atomic-ref-auto
-  SOURCES test-atomic-ref-auto.cpp)
-
-raja_add_test(
-  NAME test-region
-  SOURCES test-region.cpp)
-
-raja_add_test(
-  NAME test-layout
-  SOURCES test-layout.cpp)
-
-raja_add_test(
-  NAME test-view
-  SOURCES test-view.cpp)
-
-raja_add_test(
-  NAME test-timer
-  SOURCES test-timer.cpp)
-
-raja_add_test(
-  NAME test-integral-limits
-  SOURCES test-integral-limits.cpp)
-
-raja_add_test(
-  NAME test-rajavec
-  SOURCES test-rajavec.cpp)
-
-raja_add_test(
-  NAME test-iterators
-  SOURCES test-iterators.cpp)
-
-raja_add_test(
-  NAME test-indexvalue
-  SOURCES test-indexvalue.cpp)
-
-raja_add_test(
-  NAME test-span
-  SOURCES test-span.cpp)
-
-raja_add_test(
-  NAME test-kernel
-  SOURCES test-kernel.cpp)
-
-raja_add_test(
-  NAME test-multipolicy
-  SOURCES test-multipolicy.cpp)
-
-raja_add_test(
-  NAME test-simd
-  SOURCES test-simd.cpp)
-
-raja_add_test(
-  NAME test-sharedmem
-  SOURCES test-sharedmem.cpp)
-
-raja_add_test(
-  NAME test-kernel-lambda-args
-  SOURCES test-kernel-lambda-args.cpp)
-  
-raja_add_test(
-  NAME test-register
-  SOURCES test-register.cpp)
-
-raja_add_test(
-  NAME test-vector
-  SOURCES test-vector.cpp)
-
-add_subdirectory(cpu)
-
-if(ENABLE_CUDA)
-  add_subdirectory(cuda)
-endif(ENABLE_CUDA)
-
-if(ENABLE_HIP)
-  add_subdirectory(hip)
-endif(ENABLE_HIP)
-
-if(ENABLE_TARGET_OPENMP)
-  add_subdirectory(omp-target)
-endif(ENABLE_TARGET_OPENMP)
-=======
 add_subdirectory(index)
 add_subdirectory(internal)
 add_subdirectory(util)
 add_subdirectory(atomic)
 add_subdirectory(view-layout)
->>>>>>> 1858654c
+
+raja_add_test(
+  NAME test-vector
+  SOURCES test-vector.cpp)