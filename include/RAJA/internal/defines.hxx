#ifndef RAJA_INTERNAL_DEFINES_HXX
#define RAJA_INTERNAL_DEFINES_HXX

//
// Macros for decorating host/device functions for CUDA kernels.
// We need a better solution than this as it is a pain to manage
// this stuff in an application.
//
#if defined(RAJA_ENABLE_CUDA)

#define RAJA_HOST_DEVICE __host__ __device__
#define RAJA_DEVICE __device__
#if defined(_WIN32)  // windows is non-compliant, yay
#define RAJA_SUPPRESS_HD_WARN __pragma(nv_exec_check_disable)
#else
#define RAJA_SUPPRESS_HD_WARN _Pragma("nv_exec_check_disable")
#endif

#else

#define RAJA_HOST_DEVICE
#define RAJA_DEVICE
#define RAJA_SUPPRESS_HD_WARN
#endif

/*!
 *******************************************************************************
 * \def RAJA_USED_ARG(x)
 *
 * \brief Macro for silencing compiler warnings in methods with unused
 *  arguments.
 *
 * \note The intent is to use this macro in the function signature. For example:
 *
 * \code
 *
 *  void my_function(int x, int RAJA_UNUSED_ARG(y))
 *  {
 *    // my implementation that doesn't use 'y'
 *  }
 *
 * \endcode
 *******************************************************************************
 */
#define RAJA_UNUSED_ARG(x)

/*!
 *******************************************************************************
 * \def RAJA_UNUSED_VAR(x)
 *
 * \brief Macro used to silence compiler warnings about variables
 *        that are defined but not used.
 *
 * \note The intent is to use this macro for variables that are only used
 *       for debugging purposes (e.g. in debug assertions). For example:
 *
 * \code
 *
 *  double myVar = ...
<<<<<<< HEAD
 *                       
 *  cassert(myVar > 0)  // variable used in assertion that may be compiled out
 *  RAJA_UNUSED_VAR(myVar); 
=======
 *
 *  cassert(myVar > 0)  // variable used in assertion that may be compiled out
 *  RAJA_UNUSED_VAR(myVar);
>>>>>>> aeae915f
 *
 * \endcode
 *******************************************************************************
 */
#define RAJA_UNUSED_VAR(_x)   static_cast<void>(_x)

/*!
 * \def RAJA_STRINGIFY_HELPER(x)
 *
 * Helper for RAJA_STRINGIFY_MACRO
 */
#define RAJA_STRINGIFY_HELPER(x) #x

/*!
 * \def RAJA_STRINGIFY_MACRO(x)
 * 
 * Used in static_assert macros to print values of defines
 */
#define RAJA_STRINGIFY_MACRO(x) RAJA_STRINGIFY_HELPER(x)

/*!
 * \def RAJA_DIVIDE_CEILING_INT(dividend, divisor)
 *
 * Macro to find ceiling (dividend / divisor) for integer types
 */
#define RAJA_DIVIDE_CEILING_INT(dividend, divisor) \
 ( ( (dividend) + (divisor) - 1 ) / (divisor) )

#endif /* RAJA_INTERNAL_DEFINES_HXX */<|MERGE_RESOLUTION|>--- conflicted
+++ resolved
@@ -57,15 +57,9 @@
  * \code
  *
  *  double myVar = ...
-<<<<<<< HEAD
- *                       
- *  cassert(myVar > 0)  // variable used in assertion that may be compiled out
- *  RAJA_UNUSED_VAR(myVar); 
-=======
  *
  *  cassert(myVar > 0)  // variable used in assertion that may be compiled out
  *  RAJA_UNUSED_VAR(myVar);
->>>>>>> aeae915f
  *
  * \endcode
  *******************************************************************************
