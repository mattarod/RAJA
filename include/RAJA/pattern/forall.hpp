/*!
 ******************************************************************************
 *
 * \file
 *
 * \brief   Header file containing RAJA index set and segment iteration
 *          template methods that take an execution policy as a template
 *          parameter.
 *
 *          The templates for segments support the following usage pattern:
 *
 *             forall<exec_policy>( index set, loop body );
 *
 *          which is equivalent to:
 *
 *             forall( exec_policy(), index set, loop body );
 *
 *          The former is slightly more concise. Here, the execution policy
 *          type is associated with a tag struct defined in the exec_poilicy
 *          hearder file. Usage of the forall_Icount() is similar.
 *
 *          The forall() and forall_Icount() methods that take an index set
 *          take an execution policy of the form:
 *
 *          IndexSet::ExecPolicy< seg_it_policy, seg_exec_policy >
 *
 *          Here, the first template parameter determines the scheme for
 *          iteratiing over the index set segments and the second determines
 *          how each segment is executed.
 *
 *          The forall() templates accept a loop body argument that takes
 *          a single Index_type argument identifying the index of a loop
 *          iteration. The forall_Icount() templates accept a loop body that
 *          takes two Index_type arguments. The first is the number of the
 *          iteration in the indes set or segment, the second if the actual
 *          index of the loop iteration.
 *
 *
 *          IMPORTANT: Use of any of these methods requires a specialization
 *                     for the given index set type and execution policy.
 *
 ******************************************************************************
 */

//~~~~~~~~~~~~~~~~~~~~~~~~~~~~~~~~~~~~~~~~~~~~~~~~~~~~~~~~~~~~~~~~~~~~~~~~~~~//
// Copyright (c) 2016-17, Lawrence Livermore National Security, LLC.
//
// Produced at the Lawrence Livermore National Laboratory
//
// LLNL-CODE-689114
//
// All rights reserved.
//
// This file is part of RAJA.
//
// For details about use and distribution, please read RAJA/LICENSE.
//
//~~~~~~~~~~~~~~~~~~~~~~~~~~~~~~~~~~~~~~~~~~~~~~~~~~~~~~~~~~~~~~~~~~~~~~~~~~~//

#ifndef RAJA_forall_generic_HPP
#define RAJA_forall_generic_HPP

#include <functional>
#include <iterator>
#include <type_traits>

#include "RAJA/config.hpp"

#include "RAJA/internal/Iterators.hpp"
#include "RAJA/internal/Span.hpp"
#include "RAJA/policy/PolicyBase.hpp"

#include "RAJA/index/IndexSet.hpp"
#include "RAJA/index/ListSegment.hpp"
#include "RAJA/index/RangeSegment.hpp"

#include "RAJA/internal/fault_tolerance.hpp"
#include "RAJA/util/concepts.hpp"
#include "RAJA/util/types.hpp"

#include "RAJA/policy/sequential/forall.hpp"

#include "RAJA/pattern/detail/forall.hpp"

#if defined(RAJA_ENABLE_CHAI)
#include "RAJA/util/chai_support.hpp"

#include "chai/ArrayManager.hpp"
#include "chai/ExecutionSpaces.hpp"

#endif


namespace RAJA
{
<<<<<<< HEAD

//
//////////////////////////////////////////////////////////////////////
//
// Iteration over generic iterators
//
//////////////////////////////////////////////////////////////////////
//

namespace internal
{

template <typename T>
struct Privatizer {
  using value_type = camp::decay<T>;
  using reference_type = value_type&;
  value_type priv;
#ifdef __CUDA_ARCH__
  RAJA_DEVICE Privatizer(const T& o) : priv{o} {}
#else
  Privatizer(const T& o) : priv{o} {}
#endif
  RAJA_HOST_DEVICE reference_type get_priv() { return priv; }
};

template <typename T>
auto trigger_updates_before(T&& item) -> typename std::remove_reference<T>::type
{
  return item;
}

/**
 * @brief Create a private copy of the argument to be stored on the current
 * thread's stack in a class of the Privatizer concept
 *
 * @param item data to privatize
 *
 * @return Privatizer<T>
 *
 * This function will be invoked such that ADL can be used to extend its
 * functionality.  Anywhere it is called it should be invoked by:
 *
 * `using RAJA::internal::thread_privatize; thread_privatize()`
 *
 * This allows other namespaces to add new versions to support functionality
 * that does not belong here.
 *
 */
template <typename T>
RAJA_HOST_DEVICE auto thread_privatize(const T& item) -> Privatizer<T>
{
  return Privatizer<T>{item};
}

}  // end namespace internal

namespace impl
=======
namespace detail
>>>>>>> e0abee83
{
/// Adapter to replace specific implementations for the icount variants
template <typename Range, typename Body, typename IndexT>
struct icount_adapter {
  using index_type = typename std::decay<IndexT>::type;
  typename std::decay<Body>::type body;
  using container_type = typename std::decay<Range>::type;
  typename container_type::iterator begin_it;
  Index_type icount;
  icount_adapter(Range const& r, Body const& b, IndexT icount_)
      : body{b}, icount{icount_}
  {
    using std::begin;
    begin_it = begin(r);
  }
  template <typename T>
  RAJA_HOST_DEVICE void operator()(T const& i) const
  {
    body(static_cast<index_type>(i + icount), begin_it[i]);
  }
};

struct CallForall {
  template <typename T, typename ExecPol, typename Body>
  RAJA_INLINE void operator()(T const&, ExecPol, Body) const;
};

struct CallForallIcount {
  constexpr CallForallIcount(int s);

  template <typename T, typename ExecPol, typename Body>
  RAJA_INLINE void operator()(T const&, ExecPol, Body) const;

  const int start;
};
}

/*!
 ******************************************************************************
 *
 * \brief The RAJA::wrap layer unwraps dynamic policies before dispatch
 *
 ******************************************************************************
 */
namespace wrap
{


/*!
 ******************************************************************************
 *
 * \brief Generic dispatch over containers with a value-based policy
 *
 ******************************************************************************
 */
template <typename ExecutionPolicy, typename Container, typename LoopBody>
RAJA_INLINE concepts::enable_if<
    concepts::negate<type_traits::is_indexset_policy<ExecutionPolicy>>,
    type_traits::is_range<Container>>
forall(ExecutionPolicy&& p, Container&& c, LoopBody&& loop_body)
{
#if defined(RAJA_ENABLE_CHAI)
  chai::ArrayManager* rm = chai::ArrayManager::getInstance();
  using EP = typename std::decay<ExecutionPolicy>::type;
  rm->setExecutionSpace(detail::get_space<EP>::value);
#endif

<<<<<<< HEAD
  using RAJA::internal::trigger_updates_before;
  auto body = trigger_updates_before(loop_body);
  impl::forall(camp::forward<ExecutionPolicy>(p),
               camp::forward<Container>(c),
               body);
=======
  typename std::remove_reference<LoopBody>::type body = loop_body;
  using policy::sequential::forall_impl;
  forall_impl(std::forward<ExecutionPolicy>(p),
              std::forward<Container>(c),
              body);
>>>>>>> e0abee83

#if defined(RAJA_ENABLE_CHAI)
  rm->setExecutionSpace(chai::NONE);
#endif
}

/*!
 ******************************************************************************
 *
 * \brief Generic dispatch over containers with a value-based policy with icount
 *
 ******************************************************************************
 */
template <typename ExecutionPolicy,
          typename Container,
          typename IndexType,
          typename LoopBody>
RAJA_INLINE void forall_Icount(ExecutionPolicy&& p,
                               Container&& c,
                               IndexType&& icount,
                               LoopBody&& loop_body)
{

#if defined(RAJA_ENABLE_CHAI)
  chai::ArrayManager* rm = chai::ArrayManager::getInstance();
  using EP = typename std::decay<ExecutionPolicy>::type;
  rm->setExecutionSpace(detail::get_space<EP>::value);
#endif

<<<<<<< HEAD
  using RAJA::internal::trigger_updates_before;
  auto body = trigger_updates_before(loop_body);
  impl::forall_Icount(camp::forward<ExecutionPolicy>(p),
                      camp::forward<Container>(c),
                      camp::forward<IndexType>(icount),
                      body);
=======
  using std::begin;
  using std::end;
  using std::distance;
  auto range = RangeSegment(0, distance(begin(c), end(c)));
  detail::icount_adapter<Container, LoopBody, IndexType> adapted(c,
                                                                 loop_body,
                                                                 icount);
  using policy::sequential::forall_impl;
  forall_impl(std::forward<ExecutionPolicy>(p), range, adapted);
>>>>>>> e0abee83

#if defined(RAJA_ENABLE_CHAI)
  rm->setExecutionSpace(chai::NONE);
#endif
}

/*!
******************************************************************************
*
* \brief Execute segments from forall_Icount traversal method.
*
*         For usage example, see reducers.hxx.
*
******************************************************************************
*/
template <typename SegmentIterPolicy,
          typename SegmentExecPolicy,
          typename... SegmentTypes,
          typename LoopBody>
RAJA_INLINE void forall_Icount(ExecPolicy<SegmentIterPolicy, SegmentExecPolicy>,
                               const StaticIndexSet<SegmentTypes...>& iset,
                               LoopBody loop_body)
{
<<<<<<< HEAD

#if defined(RAJA_ENABLE_CHAI)
  chai::ArrayManager* rm = chai::ArrayManager::getInstance();
  using EP = typename std::decay<ExecutionPolicy>::type;
  rm->setExecutionSpace(detail::get_space<EP>::value);
#endif

  using RAJA::internal::trigger_updates_before;
  auto body = trigger_updates_before(loop_body);
  impl::forall(camp::forward<ExecutionPolicy>(p), camp::forward<IdxSet>(c), body);

#if defined(RAJA_ENABLE_CHAI)
  rm->setExecutionSpace(chai::NONE);
#endif
=======
  // no need for icount variant here
  wrap::forall(SegmentIterPolicy(), iset, [=](int segID) {
    iset.segmentCall(segID,
                     detail::CallForallIcount(iset.getStartingIcount(segID)),
                     SegmentExecPolicy(),
                     loop_body);
  });
>>>>>>> e0abee83
}

template <typename SegmentIterPolicy,
          typename SegmentExecPolicy,
          typename LoopBody,
          typename... SegmentTypes>
RAJA_INLINE void forall(ExecPolicy<SegmentIterPolicy, SegmentExecPolicy>,
                             const StaticIndexSet<SegmentTypes...>& iset,
                             LoopBody loop_body)
{
<<<<<<< HEAD

#if defined(RAJA_ENABLE_CHAI)
  chai::ArrayManager* rm = chai::ArrayManager::getInstance();
  using EP = typename std::decay<ExecutionPolicy>::type;
  rm->setExecutionSpace(detail::get_space<EP>::value);
#endif

  using RAJA::internal::trigger_updates_before;
  auto body = trigger_updates_before(loop_body);
  impl::forall_Icount(camp::forward<ExecutionPolicy>(p),
                      camp::forward<IdxSet>(c),
                      body);

#if defined(RAJA_ENABLE_CHAI)
  rm->setExecutionSpace(chai::NONE);
#endif
=======
  wrap::forall(SegmentIterPolicy(), iset, [=](int segID) {
    iset.segmentCall(segID,
                     detail::CallForall{},
                     SegmentExecPolicy(),
                     loop_body);
  });
>>>>>>> e0abee83
}

}  // end namespace wrap

/*!
 ******************************************************************************
 *
 * \brief Generic dispatch over  with icount
 *
 ******************************************************************************
 */
template <typename ExecutionPolicy, typename IdxSet, typename LoopBody>
RAJA_INLINE void forall_Icount(ExecutionPolicy&& p,
                               IdxSet&& c,
                               LoopBody&& loop_body)
{
  static_assert(type_traits::is_index_set<IdxSet>::value,
                "Expected an IndexSet but did not get one. Are you using an "
                "IndexSet policy by mistake?");
<<<<<<< HEAD
  wrap::indexset::forall_Icount(camp::forward<ExecutionPolicy>(p),
                                camp::forward<IdxSet>(c),
                                camp::forward<LoopBody>(loop_body));
=======
  wrap::forall_Icount(std::forward<ExecutionPolicy>(p),
                      std::forward<IdxSet>(c),
                      std::forward<LoopBody>(loop_body));
>>>>>>> e0abee83
}

/*!
 ******************************************************************************
 *
 * \brief Generic dispatch over  with icount
 *
 ******************************************************************************
 */
template <typename ExecutionPolicy, typename IdxSet, typename LoopBody>
RAJA_INLINE concepts::enable_if<
    type_traits::is_indexset_policy<ExecutionPolicy>>
forall(ExecutionPolicy&& p, IdxSet&& c, LoopBody&& loop_body)
{
  static_assert(type_traits::is_index_set<IdxSet>::value,
                "Expected an IndexSet but did not get one. Are you using an "
                "IndexSet policy by mistake?");
  wrap::forall(std::forward<ExecutionPolicy>(p),
               std::forward<IdxSet>(c),
               std::forward<LoopBody>(loop_body));
}

/*!
 ******************************************************************************
 *
 * \brief Generic dispatch over containers with icount
 *
 ******************************************************************************
 */
template <typename ExecutionPolicy,
          typename Container,
          typename IndexType,
          typename LoopBody>
RAJA_INLINE concepts::enable_if<type_traits::is_range<Container>,
                                type_traits::is_integral<IndexType>>
forall_Icount(ExecutionPolicy&& p,
              Container&& c,
              IndexType icount,
              LoopBody&& loop_body)
{
  static_assert(type_traits::is_random_access_range<Container>::value,
                "Container does not model RandomAccessIterator");
  wrap::forall_Icount(std::forward<ExecutionPolicy>(p),
                      std::forward<Container>(c),
                      icount,
                      std::forward<LoopBody>(loop_body));
}


/*!
 ******************************************************************************
 *
 * \brief Generic dispatch over containers with a value-based policy
 *
 ******************************************************************************
 */
template <typename ExecutionPolicy, typename Container, typename LoopBody>
RAJA_INLINE concepts::enable_if<
    concepts::negate<type_traits::is_indexset_policy<ExecutionPolicy>>,
    type_traits::is_range<Container>>
forall(ExecutionPolicy&& p, Container&& c, LoopBody&& loop_body)
{
  static_assert(type_traits::is_random_access_range<Container>::value,
                "Container does not model RandomAccessIterator");
  wrap::forall(std::forward<ExecutionPolicy>(p),
               std::forward<Container>(c),
               std::forward<LoopBody>(loop_body));
}

//
//////////////////////////////////////////////////////////////////////
//
// Iteration over explicit iterator pairs
//
//////////////////////////////////////////////////////////////////////
//

/*!
 ******************************************************************************
 *
 * \brief Generic dispatch over iterators with icount
 *
 ******************************************************************************
 */
template <typename ExecutionPolicy,
          typename Iterator,
          typename IndexType,
          typename LoopBody>
RAJA_INLINE concepts::enable_if<
    type_traits::is_integral<IndexType>,
    type_traits::is_iterator<Iterator>,
    concepts::negate<type_traits::is_integral<Iterator>>>
forall_Icount(ExecutionPolicy&& p,
              Iterator begin,
              Iterator end,
              const IndexType icount,
              LoopBody&& loop_body)
{
  static_assert(type_traits::is_random_access_iterator<Iterator>::value,
                "Iterator pair does not meet requirement of "
                "RandomAccessIterator");

  auto len = std::distance(begin, end);
  using SpanType = impl::Span<Iterator, decltype(len)>;
  wrap::forall_Icount(std::forward<ExecutionPolicy>(p),
                      SpanType{begin, len},
                      icount,
                      std::forward<LoopBody>(loop_body));
}

/*!
 ******************************************************************************
 *
 * \brief Generic dispatch over iterators with a value-based policy
 *
 ******************************************************************************
 */
template <typename ExecutionPolicy, typename Iterator, typename LoopBody>
RAJA_INLINE concepts::enable_if<
    type_traits::is_iterator<Iterator>,
    concepts::negate<type_traits::is_integral<Iterator>>>
forall(ExecutionPolicy&& p, Iterator begin, Iterator end, LoopBody&& loop_body)
{
  static_assert(type_traits::is_random_access_iterator<Iterator>::value,
                "Iterator pair does not meet requirement of "
                "RandomAccessIterator");

  auto len = std::distance(begin, end);
  using SpanType = impl::Span<Iterator, decltype(len)>;
  wrap::forall(std::forward<ExecutionPolicy>(p),
               SpanType{begin, len},
               std::forward<LoopBody>(loop_body));
}

//
//////////////////////////////////////////////////////////////////////
//
// Function templates that iterate over index ranges.
//
//////////////////////////////////////////////////////////////////////
//

/*!
 ******************************************************************************
 *
 * \brief Generic iteration over index range.
 *
 ******************************************************************************
 */

template <typename ExecutionPolicy,
          typename IndexType1,
          typename IndexType2,
          typename LoopBody>
RAJA_INLINE concepts::enable_if<type_traits::is_integral<IndexType1>,
                                type_traits::is_integral<IndexType2>>
forall(ExecutionPolicy&& p,
       IndexType1 begin,
       IndexType2 end,
       LoopBody&& loop_body)
{
  static_assert(
      type_traits::is_range_constructible<IndexType1, IndexType2>::value,
      "Cannot deduce a common type between begin and end for Range creation");
  wrap::forall(std::forward<ExecutionPolicy>(p),
               make_range(begin, end),
               std::forward<LoopBody>(loop_body));
}

/*!
 ******************************************************************************
 *
 * \brief Generic iteration over index range with index count.
 *
 *        NOTE: lambda loop body requires two args (icount, index).
 *
 ******************************************************************************
 */
template <typename ExecutionPolicy,
          typename IndexType1,
          typename IndexType2,
          typename OffsetType,
          typename LoopBody>
RAJA_INLINE concepts::enable_if<type_traits::is_integral<IndexType1>,
                                type_traits::is_integral<IndexType2>,
                                type_traits::is_integral<OffsetType>>
forall_Icount(ExecutionPolicy&& p,
              IndexType1 begin,
              IndexType2 end,
              OffsetType icount,
              LoopBody&& loop_body)
{
  static_assert(
      type_traits::is_range_constructible<IndexType1, IndexType2>::value,
      "Cannot deduce a common type between begin and end for Range creation");
  wrap::forall_Icount(std::forward<ExecutionPolicy>(p),
                      make_range(begin, end),
                      icount,
                      std::forward<LoopBody>(loop_body));
}

//
//////////////////////////////////////////////////////////////////////
//
// Function templates that iterate over index ranges with stride.
//
//////////////////////////////////////////////////////////////////////
//

/*!
 ******************************************************************************
 *
 * \brief Generic iteration over index range with stride.
 *
 ******************************************************************************
 */
template <typename ExecutionPolicy,
          typename IndexType1,
          typename IndexType2,
          typename IndexType3,
          typename LoopBody>
RAJA_INLINE concepts::enable_if<type_traits::is_integral<IndexType1>,
                                type_traits::is_integral<IndexType2>,
                                type_traits::is_integral<IndexType3>>
forall(ExecutionPolicy&& p,
       IndexType1 begin,
       IndexType2 end,
       IndexType3 stride,
       LoopBody&& loop_body)
{
  static_assert(type_traits::is_range_stride_constructible<IndexType1,
                                                           IndexType2,
                                                           IndexType3>::value,
                "Cannot deduce a common type between begin and end for Range "
                "creation");
  wrap::forall(std::forward<ExecutionPolicy>(p),
               make_strided_range(begin, end, stride),
               std::forward<LoopBody>(loop_body));
}

static_assert(
    type_traits::is_range_stride_constructible<int, RAJA::seq_exec, int>::value,
    "");
static_assert(type_traits::is_range_stride_constructible<int, int, int>::value,
              "");


/*!
 ******************************************************************************
 *
 * \brief Generic iteration over index range with stride with index count.
 *
 *        NOTE: lambda loop body requires two args (icount, index).
 *
 ******************************************************************************
 */
template <typename ExecutionPolicy,
          typename IndexType1,
          typename IndexType2,
          typename IndexType3,
          typename OffsetType,
          typename LoopBody>
RAJA_INLINE concepts::enable_if<type_traits::is_integral<IndexType1>,
                                type_traits::is_integral<IndexType2>,
                                type_traits::is_integral<IndexType3>,
                                type_traits::is_integral<OffsetType>>
forall_Icount(ExecutionPolicy&& p,
              IndexType1 begin,
              IndexType2 end,
              IndexType3 stride,
              OffsetType icount,
              LoopBody&& loop_body)
{
  static_assert(type_traits::is_range_stride_constructible<IndexType1,
                                                           IndexType2,
                                                           IndexType3>::value,
                "Cannot deduce a common type between begin and end for Range "
                "creation");
  wrap::forall_Icount(std::forward<ExecutionPolicy>(p),
                      make_strided_range(begin, end, stride),
                      icount,
                      std::forward<LoopBody>(loop_body));
}

//
//////////////////////////////////////////////////////////////////////
//
// Function templates that iterate over indirection arrays.
//
//////////////////////////////////////////////////////////////////////
//

/*!
 ******************************************************************************
 *
 * \brief  Generic iteration over indices in indirection array.
 *
 ******************************************************************************
 */
template <typename ExecutionPolicy,
          typename ArrayIdxType,
          typename IndexType,
          typename LoopBody>
RAJA_INLINE concepts::enable_if<
    type_traits::is_integral<IndexType>,
    concepts::negate<type_traits::is_iterator<IndexType>>>
forall(ExecutionPolicy&& p,
       const ArrayIdxType* idx,
       const IndexType len,
       LoopBody&& loop_body)
{
  wrap::forall(std::forward<ExecutionPolicy>(p),
               TypedListSegment<ArrayIdxType>(idx, len, Unowned),
               std::forward<LoopBody>(loop_body));
}

/*!
 ******************************************************************************
 *
 * \brief  Generic iteration over indices in indirection array with index count.
 *
 *         NOTE: lambda loop body requires two args (icount, index).
 *
 ******************************************************************************
 */
template <typename ExecutionPolicy,
          typename ArrayIdxType,
          typename IndexType,
          typename OffsetType,
          typename LoopBody>
RAJA_INLINE concepts::enable_if<
    type_traits::is_integral<IndexType>,
    concepts::negate<type_traits::is_iterator<IndexType>>,
    type_traits::is_integral<OffsetType>,
    concepts::negate<type_traits::is_iterator<OffsetType>>,
    type_traits::is_integral<ArrayIdxType>,
    concepts::negate<type_traits::is_iterator<ArrayIdxType>>>
forall_Icount(ExecutionPolicy&& p,
              const ArrayIdxType* idx,
              const IndexType len,
              const OffsetType icount,
              LoopBody&& loop_body)
{
  // turn into an iterator
  forall_Icount(std::forward<ExecutionPolicy>(p),
                TypedListSegment<ArrayIdxType>(idx, len, Unowned),
                icount,
                std::forward<LoopBody>(loop_body));
}

/*!
 * \brief Conversion from template-based policy to value-based policy for forall
 *
 * this reduces implementation overhead and perfectly forwards all arguments
 */
template <typename ExecutionPolicy, typename... Args>
RAJA_INLINE void forall(Args&&... args)
{
  forall(ExecutionPolicy(), std::forward<Args>(args)...);
}

/*!
 * \brief Conversion from template-based policy to value-based policy for
 * forall_Icount
 *
 * this reduces implementation overhead and perfectly forwards all arguments
 */
template <typename ExecutionPolicy, typename... Args>
RAJA_INLINE void forall_Icount(Args&&... args)
{
  forall_Icount(ExecutionPolicy(), std::forward<Args>(args)...);
}

namespace detail
{

template <typename T, typename ExecutionPolicy, typename LoopBody>
RAJA_INLINE void CallForall::operator()(T const& segment,
                                        ExecutionPolicy,
                                        LoopBody body) const
{
  // this is only called inside a region, use impl
  using policy::sequential::forall_impl;
  forall_impl(ExecutionPolicy(), segment, body);
}

constexpr CallForallIcount::CallForallIcount(int s) : start(s) {}

template <typename T, typename ExecutionPolicy, typename LoopBody>
RAJA_INLINE void CallForallIcount::operator()(T const& segment,
                                              ExecutionPolicy,
                                              LoopBody body) const
{
  // go through wrap to unwrap icount
  wrap::forall_Icount(ExecutionPolicy(), segment, start, body);
}

}  // closing brace for impl namespace

}  // closing brace for RAJA namespace


#endif  // closing endif for header file include guard<|MERGE_RESOLUTION|>--- conflicted
+++ resolved
@@ -93,7 +93,6 @@
 
 namespace RAJA
 {
-<<<<<<< HEAD
 
 //
 //////////////////////////////////////////////////////////////////////
@@ -150,10 +149,7 @@
 
 }  // end namespace internal
 
-namespace impl
-=======
 namespace detail
->>>>>>> e0abee83
 {
 /// Adapter to replace specific implementations for the icount variants
 template <typename Range, typename Body, typename IndexT>
@@ -221,19 +217,11 @@
   rm->setExecutionSpace(detail::get_space<EP>::value);
 #endif
 
-<<<<<<< HEAD
   using RAJA::internal::trigger_updates_before;
   auto body = trigger_updates_before(loop_body);
-  impl::forall(camp::forward<ExecutionPolicy>(p),
-               camp::forward<Container>(c),
-               body);
-=======
-  typename std::remove_reference<LoopBody>::type body = loop_body;
-  using policy::sequential::forall_impl;
   forall_impl(std::forward<ExecutionPolicy>(p),
               std::forward<Container>(c),
               body);
->>>>>>> e0abee83
 
 #if defined(RAJA_ENABLE_CHAI)
   rm->setExecutionSpace(chai::NONE);
@@ -263,24 +251,17 @@
   rm->setExecutionSpace(detail::get_space<EP>::value);
 #endif
 
-<<<<<<< HEAD
   using RAJA::internal::trigger_updates_before;
   auto body = trigger_updates_before(loop_body);
-  impl::forall_Icount(camp::forward<ExecutionPolicy>(p),
-                      camp::forward<Container>(c),
-                      camp::forward<IndexType>(icount),
-                      body);
-=======
   using std::begin;
   using std::end;
   using std::distance;
   auto range = RangeSegment(0, distance(begin(c), end(c)));
   detail::icount_adapter<Container, LoopBody, IndexType> adapted(c,
-                                                                 loop_body,
+                                                                 body,
                                                                  icount);
   using policy::sequential::forall_impl;
   forall_impl(std::forward<ExecutionPolicy>(p), range, adapted);
->>>>>>> e0abee83
 
 #if defined(RAJA_ENABLE_CHAI)
   rm->setExecutionSpace(chai::NONE);
@@ -304,7 +285,6 @@
                                const StaticIndexSet<SegmentTypes...>& iset,
                                LoopBody loop_body)
 {
-<<<<<<< HEAD
 
 #if defined(RAJA_ENABLE_CHAI)
   chai::ArrayManager* rm = chai::ArrayManager::getInstance();
@@ -314,20 +294,18 @@
 
   using RAJA::internal::trigger_updates_before;
   auto body = trigger_updates_before(loop_body);
-  impl::forall(camp::forward<ExecutionPolicy>(p), camp::forward<IdxSet>(c), body);
-
-#if defined(RAJA_ENABLE_CHAI)
-  rm->setExecutionSpace(chai::NONE);
-#endif
-=======
+
   // no need for icount variant here
   wrap::forall(SegmentIterPolicy(), iset, [=](int segID) {
     iset.segmentCall(segID,
                      detail::CallForallIcount(iset.getStartingIcount(segID)),
                      SegmentExecPolicy(),
-                     loop_body);
+                     body);
   });
->>>>>>> e0abee83
+
+#if defined(RAJA_ENABLE_CHAI)
+  rm->setExecutionSpace(chai::NONE);
+#endif
 }
 
 template <typename SegmentIterPolicy,
@@ -338,8 +316,6 @@
                              const StaticIndexSet<SegmentTypes...>& iset,
                              LoopBody loop_body)
 {
-<<<<<<< HEAD
-
 #if defined(RAJA_ENABLE_CHAI)
   chai::ArrayManager* rm = chai::ArrayManager::getInstance();
   using EP = typename std::decay<ExecutionPolicy>::type;
@@ -348,21 +324,16 @@
 
   using RAJA::internal::trigger_updates_before;
   auto body = trigger_updates_before(loop_body);
-  impl::forall_Icount(camp::forward<ExecutionPolicy>(p),
-                      camp::forward<IdxSet>(c),
-                      body);
-
-#if defined(RAJA_ENABLE_CHAI)
-  rm->setExecutionSpace(chai::NONE);
-#endif
-=======
+
   wrap::forall(SegmentIterPolicy(), iset, [=](int segID) {
     iset.segmentCall(segID,
                      detail::CallForall{},
                      SegmentExecPolicy(),
-                     loop_body);
+                     body);
   });
->>>>>>> e0abee83
+#if defined(RAJA_ENABLE_CHAI)
+  rm->setExecutionSpace(chai::NONE);
+#endif
 }
 
 }  // end namespace wrap
@@ -382,15 +353,9 @@
   static_assert(type_traits::is_index_set<IdxSet>::value,
                 "Expected an IndexSet but did not get one. Are you using an "
                 "IndexSet policy by mistake?");
-<<<<<<< HEAD
-  wrap::indexset::forall_Icount(camp::forward<ExecutionPolicy>(p),
-                                camp::forward<IdxSet>(c),
-                                camp::forward<LoopBody>(loop_body));
-=======
   wrap::forall_Icount(std::forward<ExecutionPolicy>(p),
                       std::forward<IdxSet>(c),
                       std::forward<LoopBody>(loop_body));
->>>>>>> e0abee83
 }
 
 /*!
