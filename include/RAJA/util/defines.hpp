/*!
 ******************************************************************************
 *
 * \file
 *
 * \brief   Header file for common RAJA internal definitions.
 *
 ******************************************************************************
 */

#ifndef RAJA_INTERNAL_DEFINES_HPP
#define RAJA_INTERNAL_DEFINES_HPP

//~~~~~~~~~~~~~~~~~~~~~~~~~~~~~~~~~~~~~~~~~~~~~~~~~~~~~~~~~~~~~~~~~~~~~~~~~~~//
// Copyright (c) 2016, Lawrence Livermore National Security, LLC.
//
// Produced at the Lawrence Livermore National Laboratory
//
// LLNL-CODE-689114
//
// All rights reserved.
//
// This file is part of RAJA.
//
// For additional details, please also read RAJA/LICENSE.
//
// Redistribution and use in source and binary forms, with or without
// modification, are permitted provided that the following conditions are met:
//
// * Redistributions of source code must retain the above copyright notice,
//   this list of conditions and the disclaimer below.
//
// * Redistributions in binary form must reproduce the above copyright notice,
//   this list of conditions and the disclaimer (as noted below) in the
//   documentation and/or other materials provided with the distribution.
//
// * Neither the name of the LLNS/LLNL nor the names of its contributors may
//   be used to endorse or promote products derived from this software without
//   specific prior written permission.
//
// THIS SOFTWARE IS PROVIDED BY THE COPYRIGHT HOLDERS AND CONTRIBUTORS "AS IS"
// AND ANY EXPRESS OR IMPLIED WARRANTIES, INCLUDING, BUT NOT LIMITED TO, THE
// IMPLIED WARRANTIES OF MERCHANTABILITY AND FITNESS FOR A PARTICULAR PURPOSE
// ARE DISCLAIMED. IN NO EVENT SHALL LAWRENCE LIVERMORE NATIONAL SECURITY,
// LLC, THE U.S. DEPARTMENT OF ENERGY OR CONTRIBUTORS BE LIABLE FOR ANY
// DIRECT, INDIRECT, INCIDENTAL, SPECIAL, EXEMPLARY, OR CONSEQUENTIAL
// DAMAGES  (INCLUDING, BUT NOT LIMITED TO, PROCUREMENT OF SUBSTITUTE GOODS
// OR SERVICES; LOSS OF USE, DATA, OR PROFITS; OR BUSINESS INTERRUPTION)
// HOWEVER CAUSED AND ON ANY THEORY OF LIABILITY, WHETHER IN CONTRACT,
// STRICT LIABILITY, OR TORT (INCLUDING NEGLIGENCE OR OTHERWISE) ARISING
// IN ANY WAY OUT OF THE USE OF THIS SOFTWARE, EVEN IF ADVISED OF THE
// POSSIBILITY OF SUCH DAMAGE.
//
//~~~~~~~~~~~~~~~~~~~~~~~~~~~~~~~~~~~~~~~~~~~~~~~~~~~~~~~~~~~~~~~~~~~~~~~~~~~//

#include "RAJA/config.hpp"

#include <cstdlib>
#include <stdexcept>

//
// Macros for decorating host/device functions for CUDA kernels.
// We need a better solution than this as it is a pain to manage
// this stuff in an application.
//
#if defined(RAJA_ENABLE_CUDA) && defined(__CUDACC__)

#define RAJA_HOST_DEVICE __host__ __device__
#define RAJA_DEVICE __device__

#if defined(_WIN32)  // windows is non-compliant, yay
#define RAJA_SUPPRESS_HD_WARN __pragma(nv_exec_check_disable)
#else
#define RAJA_SUPPRESS_HD_WARN _Pragma("nv_exec_check_disable")
#endif

#else

#define RAJA_HOST_DEVICE
#define RAJA_DEVICE
#define RAJA_SUPPRESS_HD_WARN
#endif

/*!
 *******************************************************************************
 * \def RAJA_USED_ARG(x)
 *
 * \brief Macro for silencing compiler warnings in methods with unused
 *  arguments.
 *
 * \note The intent is to use this macro in the function signature. For example:
 *
 * \code
 *
 *  void my_function(int x, int RAJA_UNUSED_ARG(y))
 *  {
 *    // my implementation that doesn't use 'y'
 *  }
 *
 * \endcode
 *******************************************************************************
 */
#define RAJA_UNUSED_ARG(x)

/*!
 *******************************************************************************
 * \def RAJA_UNUSED_VAR(x)
 *
 * \brief Macro used to silence compiler warnings about variables
 *        that are defined but not used.
 *
 * \iote The intent is to use this macro for variables that are only used
 *       for debugging purposes (e.g. in debug assertions). For example:
 *
 * \code
 *
 *  double myVar = ...
 *
 *  cassert(myVar > 0)  // variable used in assertion that may be compiled out
 *  RAJA_UNUSED_VAR(myVar);
 *
 * \endcode
 *******************************************************************************
 */
template < typename... T >
RAJA_HOST_DEVICE RAJA_INLINE void RAJA_UNUSED_VAR(T&&...) noexcept {}

/*!
 * \def RAJA_STRINGIFY_HELPER(x)
 *
 * Helper for RAJA_STRINGIFY_MACRO
 */
#define RAJA_STRINGIFY_HELPER(x) #x

/*!
 * \def RAJA_STRINGIFY_MACRO(x)
 *
 * Used in static_assert macros to print values of defines
 */
#define RAJA_STRINGIFY_MACRO(x) RAJA_STRINGIFY_HELPER(x)

<<<<<<< HEAD
=======
#define RAJA_DIVIDE_CEILING_INT(dividend, divisor) \
  (((dividend) + (divisor)-1) / (divisor))


>>>>>>> cdb87844
inline void RAJA_ABORT_OR_THROW(const char *str)
{
  if (std::getenv("RAJA_NO_EXCEPT") != nullptr) {
    std::abort();
  } else {
    throw std::runtime_error(str);
  }
}

#endif /* RAJA_INTERNAL_DEFINES_HPP */<|MERGE_RESOLUTION|>--- conflicted
+++ resolved
@@ -139,13 +139,10 @@
  */
 #define RAJA_STRINGIFY_MACRO(x) RAJA_STRINGIFY_HELPER(x)
 
-<<<<<<< HEAD
-=======
 #define RAJA_DIVIDE_CEILING_INT(dividend, divisor) \
   (((dividend) + (divisor)-1) / (divisor))
 
 
->>>>>>> cdb87844
 inline void RAJA_ABORT_OR_THROW(const char *str)
 {
   if (std::getenv("RAJA_NO_EXCEPT") != nullptr) {
