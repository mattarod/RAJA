/*!
 ******************************************************************************
 *
 * \file
 *
 * \brief   Header file for basic RAJA configuration options.
 *
 *          This file contains platform-specific parameters that control
 *          aspects of compilation of application code using RAJA. These
 *          parameters specify: SIMD unit width, data alignment information,
 *          inline directives, etc.
 *
 *          IMPORTANT: These options are set by CMake and depend on the options
 *          passed to it.
 *
 *          IMPORTANT: Exactly one e RAJA_COMPILER_* option must be defined to
 *          ensure correct behavior.
 *
 *          Definitions in this file will propagate to all RAJA header files.
 *
 ******************************************************************************
 */

//~~~~~~~~~~~~~~~~~~~~~~~~~~~~~~~~~~~~~~~~~~~~~~~~~~~~~~~~~~~~~~~~~~~~~~~~~~~//
// Copyright (c) 2016-20, Lawrence Livermore National Security, LLC
// and RAJA project contributors. See the RAJA/COPYRIGHT file for details.
//
// SPDX-License-Identifier: (BSD-3-Clause)
//~~~~~~~~~~~~~~~~~~~~~~~~~~~~~~~~~~~~~~~~~~~~~~~~~~~~~~~~~~~~~~~~~~~~~~~~~~~//

#ifndef RAJA_config_HPP
#define RAJA_config_HPP

/*!
 ******************************************************************************
 *
 * \brief Enable/disable exploratory fault tolerance mechanism.
 *
 ******************************************************************************
 */
#cmakedefine ENABLE_FT
#cmakedefine ENABLE_ITERATOR_OVERFLOW_DEBUG
/*!
 ******************************************************************************
 *
 * \brief Default RAJA floating point scalar and pointer options.
 *
 ******************************************************************************
 */
#define @RAJA_FP@
#define @RAJA_PTR@

/*!
 ******************************************************************************
 *
 * \brief Deprecated tests
 *
 ******************************************************************************
 */
#cmakedefine RAJA_DEPRECATED_TESTS

/*!
 ******************************************************************************
 *
 * \brief Add forceinline recursive directive to Kernel and Forall (Intel only)
 *
 ******************************************************************************
 */
#cmakedefine ENABLE_FORCEINLINE_RECURSIVE

/*!
 ******************************************************************************
 *
 * \brief Add bounds check to views and layouts
 *
 ******************************************************************************
 */
#cmakedefine RAJA_ENABLE_BOUNDS_CHECK

/*!
 ******************************************************************************
 *
 * \brief Programming model back-ends, plus CHAI enable/disable.
 *
 ******************************************************************************
 */
#cmakedefine RAJA_ENABLE_OPENMP
#cmakedefine RAJA_ENABLE_TARGET_OPENMP
#cmakedefine RAJA_ENABLE_TBB
#cmakedefine RAJA_ENABLE_CUDA
#cmakedefine RAJA_ENABLE_CLANG_CUDA
#cmakedefine RAJA_ENABLE_HIP

/*!
 ******************************************************************************
 *
 * \brief Timer options.
 *
 ******************************************************************************
 */
#cmakedefine RAJA_USE_CHRONO
#cmakedefine RAJA_USE_GETTIME
#cmakedefine RAJA_USE_CLOCK
#cmakedefine RAJA_USE_CYCLE

/*!
 ******************************************************************************
 *
 * \brief Detect the host C++ compiler we are using.
 *
 ******************************************************************************
 */
#if defined(__INTEL_COMPILER)
#define RAJA_COMPILER_INTEL
#elif defined(__ibmxl__)
#define RAJA_COMPILER_XLC
#elif defined(__clang__)
#define RAJA_COMPILER_CLANG
#elif defined(__PGI)
#define RAJA_COMPILER_PGI
#elif defined(_WIN32)
#define RAJA_COMPILER_MSVC
#elif defined(__GNUC__)
#define RAJA_COMPILER_GNU
#endif

#define RAJA_STRINGIFY(x) RAJA_DO_STRINGIFY(x)
#define RAJA_DO_STRINGIFY(x) #x
#ifdef _WIN32
#define RAJA_PRAGMA(x) __pragma(x)
#else
#define RAJA_PRAGMA(x) _Pragma(RAJA_STRINGIFY(x))
#endif

namespace RAJA {

#if defined(RAJA_ENABLE_OPENMP)
#if !defined(_OPENMP)
#error RAJA configured with ENABLE_OPENMP, but OpenMP not supported by current compiler
#endif // _OPENMP
#endif // RAJA_ENABLE_OPENMP


/*!
 ******************************************************************************
 *
 * \brief RAJA software version number.
 *
 ******************************************************************************
 */
#define RAJA_VERSION_MAJOR @RAJA_VERSION_MAJOR@
#define RAJA_VERSION_MINOR @RAJA_VERSION_MINOR@
#define RAJA_VERSION_PATCHLEVEL @RAJA_VERSION_PATCHLEVEL@


/*!
 ******************************************************************************
 *
 * \brief Useful macros.
 *
 ******************************************************************************
 */

//
//  Platform-specific constants for range index set and data alignment:
//
//     RANGE_ALIGN - alignment of begin/end indices in range segments
//                   (i.e., starting index and length of range segments
//                    constructed by index set builder methods will
//                    be multiples of this value)
//
//     RANGE_MIN_LENGTH - used in index set builder methods
//                        as min length of range segments (an integer multiple
//                        of RANGE_ALIGN)
//
//     DATA_ALIGN - used in compiler-specific intrinsics and type aliases
//                  to specify alignment of data, loop bounds, etc.;
//                  units of "bytes"

const int RANGE_ALIGN = @RAJA_RANGE_ALIGN@;
const int RANGE_MIN_LENGTH = @RAJA_RANGE_MIN_LENGTH@;
const int DATA_ALIGN = @RAJA_DATA_ALIGN@;

#if defined (_WIN32)
#define RAJA_RESTRICT __restrict
#else
#define RAJA_RESTRICT __restrict__
#endif

//
// Runtime bounds checking for Views
//
#if defined(RAJA_ENABLE_BOUNDS_CHECK)
#define RAJA_BOUNDS_CHECK_INTERNAL
#define RAJA_BOUNDS_CHECK_constexpr

#if !defined(NDEBUG)
#define RAJA_ASSERT(EXP) assert( (EXP) )
#endif

//
//TODO: Once HIP is supported use asm("s_trap 2");
//      to halt HIP kernels.
//
#if defined(NDEBUG) && defined(__CUDA_ARCH__)
#define RAJA_ASSERT(EXP) asm ("trap;")
#endif

#if defined(NDEBUG) && !defined(__CUDA_ARCH__)
#define RAJA_ASSERT(EXP) abort();
#endif

#else
#define RAJA_BOUNDS_CHECK_constexpr constexpr
#define RAJA_ASSERT(EXP)
#endif

//
//  Compiler-specific definitions for inline directives, data alignment
//  intrinsics, and SIMD vector pragmas
//
//  Variables for compiler instrinsics, directives, type aliases
//
//     RAJA_INLINE - macro to enforce method inlining
//
//     RAJA_ALIGN_DATA(<variable>) - macro to express alignment of data,
//                              loop bounds, etc.
//
//     RAJA_SIMD - macro to express SIMD vectorization pragma to force
//                 loop vectorization
//
//     RAJA_ALIGNED_ATTR(<alignment>) - macro to express type or variable alignments
//

#ifdef _WIN32
#ifdef RAJASHAREDDLL_EXPORTS
#define RAJASHAREDDLL_API __declspec(dllexport)
#else
#define RAJASHAREDDLL_API __declspec(dllimport)
#endif
#else
#define RAJASHAREDDLL_API
#endif

#if defined(RAJA_COMPILER_GNU)
#define RAJA_ALIGNED_ATTR(N) __attribute__((aligned(N)))
#else
#define RAJA_ALIGNED_ATTR(N) alignas(N)
#endif


#if defined(RAJA_COMPILER_INTEL)
//
// Configuration options for Intel compilers
//

#if defined (ENABLE_FORCEINLINE_RECURSIVE)
#define RAJA_FORCEINLINE_RECURSIVE  RAJA_PRAGMA(forceinline recursive)
#else
#define RAJA_FORCEINLINE_RECURSIVE
#endif

#if defined (_WIN32)
#define RAJA_INLINE inline
#else
#define RAJA_INLINE inline  __attribute__((always_inline))
#endif

#if defined(RAJA_ENABLE_CUDA) || defined(RAJA_ENABLE_HIP)
#define RAJA_ALIGN_DATA(d) d
#else
#define RAJA_ALIGN_DATA(d) __assume_aligned(d, RAJA::DATA_ALIGN)
#endif

#if defined(_OPENMP) && (_OPENMP >= 201307) && (__INTEL_COMPILER >= 1700)
#define RAJA_SIMD  RAJA_PRAGMA(omp simd)
#define RAJA_NO_SIMD RAJA_PRAGMA(novector)
#elif defined(_OPENMP) && (_OPENMP >= 201307) && (__INTEL_COMPILER < 1700)
#define RAJA_SIMD
#define RAJA_NO_SIMD RAJA_PRAGMA(novector)
#else
#define RAJA_SIMD RAJA_PRAGMA(simd)
#define RAJA_NO_SIMD RAJA_PRAGMA(novector)
#endif


#elif defined(RAJA_COMPILER_GNU)
//
// Configuration options for GNU compilers
//
#define RAJA_FORCEINLINE_RECURSIVE
#define RAJA_INLINE inline  __attribute__((always_inline))

#if defined(RAJA_ENABLE_CUDA) || defined(RAJA_ENABLE_HIP)
#define RAJA_ALIGN_DATA(d) d
#else
#define RAJA_ALIGN_DATA(d) __builtin_assume_aligned(d, RAJA::DATA_ALIGN)
#endif

#if defined(_OPENMP) && (_OPENMP >= 201307)
#define RAJA_SIMD  RAJA_PRAGMA(omp simd)
#define RAJA_NO_SIMD
#elif defined(__GNUC__) && defined(__GNUC_MINOR__) && \
      ( ( (__GNUC__ == 4) && (__GNUC_MINOR__ == 9) ) || (__GNUC__ >= 5) )
#define RAJA_SIMD    RAJA_PRAGMA(GCC ivdep)
#define RAJA_NO_SIMD
#else
#define RAJA_SIMD
#define RAJA_NO_SIMD
#endif


#elif defined(RAJA_COMPILER_XLC)
//
// Configuration options for xlc compiler (i.e., bgq/sequoia).
//
#define RAJA_FORCEINLINE_RECURSIVE
#define RAJA_INLINE inline  __attribute__((always_inline))

// FIXME: alignx is breaking CUDA+xlc
#if defined(RAJA_ENABLE_CUDA)
#define RAJA_ALIGN_DATA(d) d
#else
#define RAJA_ALIGN_DATA(d) __alignx(RAJA::DATA_ALIGN, d)
#endif

#if defined(_OPENMP) && (_OPENMP >= 201307)
#define RAJA_SIMD  RAJA_PRAGMA(omp simd)
#define RAJA_NO_SIMD RAJA_PRAGMA(simd_level(0))
#else
#define RAJA_SIMD  RAJA_PRAGMA(simd_level(10))
#define RAJA_NO_SIMD RAJA_PRAGMA(simd_level(0))
#endif

// Detect altivec, but disable if NVCC is being used due to some bad interactions
#if defined(__ALTIVEC__) && (__ALTIVEC__ == 1) && !defined(__NVCC__)
#define RAJA_ALTIVEC
#endif


#elif defined(RAJA_COMPILER_CLANG)
//
// Configuration options for clang compilers
//
#define RAJA_FORCEINLINE_RECURSIVE
#define RAJA_INLINE inline  __attribute__((always_inline))

// note that neither nvcc nor Apple Clang compiler currently doesn't support
// the __builtin_assume_aligned attribute
#if defined(RAJA_ENABLE_CUDA) || defined(__APPLE__)
#define RAJA_ALIGN_DATA(d) d
#else
#define RAJA_ALIGN_DATA(d) __builtin_assume_aligned(d, RAJA::DATA_ALIGN)
#endif

#if defined(_OPENMP) && (_OPENMP >= 201307) && (__clang_major__ >= 4 )
#define RAJA_SIMD  RAJA_PRAGMA(omp simd)
#define RAJA_NO_SIMD RAJA_PRAGMA(clang loop vectorize(disable))
#else

// Clang 3.7 and later changed the "pragma clang loop vectorize" options
// Apple Clang compiler supports older options
#if ( ( (__clang_major__ >= 4 ) ||  (__clang_major__ >= 3 && __clang_minor__ > 7) ) && !defined(__APPLE__) )
#define RAJA_SIMD    RAJA_PRAGMA(clang loop vectorize(assume_safety))
#else
#define RAJA_SIMD    RAJA_PRAGMA(clang loop vectorize(enable))
#endif

#define RAJA_NO_SIMD  RAJA_PRAGMA(clang loop vectorize(disable))
#endif

<<<<<<< HEAD
// Detect altivec, but only seems to work since Clang 9
#if defined(__ALTIVEC__) && (__clang_major__ >= 9 ) && (__ALTIVEC__ == 1)
#define RAJA_ALTIVEC
#endif
=======

// This is the same as undefined compiler, but squelches the warning message
#elif defined(RAJA_COMPILER_MSVC)

#define RAJA_FORCEINLINE_RECURSIVE
#define RAJA_INLINE inline
#define RAJA_ALIGN_DATA(d) d
#define RAJA_SIMD
#define RAJA_NO_SIMD
>>>>>>> 825a1408


#else

#pragma message("RAJA_COMPILER unknown, using default empty macros.")
#define RAJA_FORCEINLINE_RECURSIVE
#define RAJA_INLINE inline
#define RAJA_ALIGN_DATA(d) d
#define RAJA_SIMD
#define RAJA_NO_SIMD

#endif

#cmakedefine RAJA_HAVE_POSIX_MEMALIGN
#cmakedefine RAJA_HAVE_ALIGNED_ALLOC
#cmakedefine RAJA_HAVE_MM_MALLOC

//
//Creates a general framework for compiler alignment hints
//
// Example usage:
// double *a = RAJA::allocate_aligned_type<double>(RAJA::DATA_ALIGN,10*sizeof(double));
// double *y = RAJA::align_hint

template<typename T>
RAJA_INLINE
T * align_hint(T * x)
{

#if defined(RAJA_COMPILER_XLC) && defined(RAJA_ENABLE_CUDA)
  return x;
#elif defined(RAJA_COMPILER_INTEL) || defined(RAJA_COMPILER_XLC)
  RAJA_ALIGN_DATA(x);
  return x;
#else
  return static_cast<T *>(RAJA_ALIGN_DATA(x));
#endif
}

}  // closing brace for RAJA namespace

#endif // closing endif for header file include guard<|MERGE_RESOLUTION|>--- conflicted
+++ resolved
@@ -369,12 +369,11 @@
 #define RAJA_NO_SIMD  RAJA_PRAGMA(clang loop vectorize(disable))
 #endif
 
-<<<<<<< HEAD
 // Detect altivec, but only seems to work since Clang 9
 #if defined(__ALTIVEC__) && (__clang_major__ >= 9 ) && (__ALTIVEC__ == 1)
 #define RAJA_ALTIVEC
 #endif
-=======
+
 
 // This is the same as undefined compiler, but squelches the warning message
 #elif defined(RAJA_COMPILER_MSVC)
@@ -384,8 +383,6 @@
 #define RAJA_ALIGN_DATA(d) d
 #define RAJA_SIMD
 #define RAJA_NO_SIMD
->>>>>>> 825a1408
-
 
 #else
 
