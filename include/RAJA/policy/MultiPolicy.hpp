--- conflicted
+++ resolved
@@ -148,7 +148,6 @@
       VarOps::make_index_sequence<sizeof...(Policies)>{}, s, policies);
 }
 
-<<<<<<< HEAD
 namespace wrap
 {
 
@@ -157,12 +156,6 @@
     const ExecPolicy &p,
     Container &&c,
     LoopBody loop_body);
-=======
-namespace wrap {
-
-template <typename EXEC_POLICY_T, typename Container, typename LOOP_BODY>
-RAJA_INLINE void forall(EXEC_POLICY_T&& p, Container&& c, LOOP_BODY loop_body);
->>>>>>> 7b0f4c73
 
 /// forall - MultiPolicy specialization, select at runtime from a
 /// compile-time list of policies, build with make_multi_policy()
@@ -179,7 +172,8 @@
 {
   p.invoke(iter, body);
 }
-}
+  
+} // closing brace for namespace wrap
 
 namespace detail
 {
