--- conflicted
+++ resolved
@@ -71,11 +71,7 @@
   ///
   template < typename WorkContainer >
   per_run_storage run(WorkContainer const& storage,
-<<<<<<< HEAD
-                      typename base::resource_type& r, Args... args) const
-=======
                       typename base::resource_type r, Args... args) const
->>>>>>> adad100a
   {
     per_run_storage run_storage =
         base::run(storage, r, std::forward<Args>(args)...);
@@ -131,11 +127,7 @@
   ///
   template < typename WorkContainer >
   per_run_storage run(WorkContainer const& storage,
-<<<<<<< HEAD
-                      typename base::resource_type& r, Args... args) const
-=======
                       typename base::resource_type r, Args... args) const
->>>>>>> adad100a
   {
     per_run_storage run_storage =
         base::run(storage, r, std::forward<Args>(args)...);
@@ -290,11 +282,7 @@
   using per_run_storage = int;
 
   template < typename WorkContainer >
-<<<<<<< HEAD
-  per_run_storage run(WorkContainer const& storage, resource_type& r, Args... args) const
-=======
   per_run_storage run(WorkContainer const& storage, resource_type r, Args... args) const
->>>>>>> adad100a
   {
     using Iterator  = camp::decay<decltype(std::begin(storage))>;
     using IndexType = camp::decay<decltype(std::distance(std::begin(storage), std::end(storage)))>;
