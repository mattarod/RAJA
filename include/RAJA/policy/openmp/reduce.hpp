/*!
 ******************************************************************************
 *
 * \file
 *
 * \brief   Header file containing RAJA reduction templates for OpenMP
 *          OpenMP execution.
 *
 *          These methods should work on any platform that supports OpenMP.
 *
 ******************************************************************************
 */

#ifndef RAJA_forall_omp_HPP
#define RAJA_forall_omp_HPP

#include "RAJA/config.hpp"

#if defined(RAJA_ENABLE_OPENMP)

//~~~~~~~~~~~~~~~~~~~~~~~~~~~~~~~~~~~~~~~~~~~~~~~~~~~~~~~~~~~~~~~~~~~~~~~~~~~//
// Copyright (c) 2016, Lawrence Livermore National Security, LLC.
//
// Produced at the Lawrence Livermore National Laboratory
//
// LLNL-CODE-689114
//
// All rights reserved.
//
// This file is part of RAJA.
//
// For additional details, please also read RAJA/LICENSE.
//
// Redistribution and use in source and binary forms, with or without
// modification, are permitted provided that the following conditions are met:
//
// * Redistributions of source code must retain the above copyright notice,
//   this list of conditions and the disclaimer below.
//
// * Redistributions in binary form must reproduce the above copyright notice,
//   this list of conditions and the disclaimer (as noted below) in the
//   documentation and/or other materials provided with the distribution.
//
// * Neither the name of the LLNS/LLNL nor the names of its contributors may
//   be used to endorse or promote products derived from this software without
//   specific prior written permission.
//
// THIS SOFTWARE IS PROVIDED BY THE COPYRIGHT HOLDERS AND CONTRIBUTORS "AS IS"
// AND ANY EXPRESS OR IMPLIED WARRANTIES, INCLUDING, BUT NOT LIMITED TO, THE
// IMPLIED WARRANTIES OF MERCHANTABILITY AND FITNESS FOR A PARTICULAR PURPOSE
// ARE DISCLAIMED. IN NO EVENT SHALL LAWRENCE LIVERMORE NATIONAL SECURITY,
// LLC, THE U.S. DEPARTMENT OF ENERGY OR CONTRIBUTORS BE LIABLE FOR ANY
// DIRECT, INDIRECT, INCIDENTAL, SPECIAL, EXEMPLARY, OR CONSEQUENTIAL
// DAMAGES  (INCLUDING, BUT NOT LIMITED TO, PROCUREMENT OF SUBSTITUTE GOODS
// OR SERVICES; LOSS OF USE, DATA, OR PROFITS; OR BUSINESS INTERRUPTION)
// HOWEVER CAUSED AND ON ANY THEORY OF LIABILITY, WHETHER IN CONTRACT,
// STRICT LIABILITY, OR TORT (INCLUDING NEGLIGENCE OR OTHERWISE) ARISING
// IN ANY WAY OUT OF THE USE OF THIS SOFTWARE, EVEN IF ADVISED OF THE
// POSSIBILITY OF SUCH DAMAGE.
//
//~~~~~~~~~~~~~~~~~~~~~~~~~~~~~~~~~~~~~~~~~~~~~~~~~~~~~~~~~~~~~~~~~~~~~~~~~~~//

#include "RAJA/util/types.hpp"

#include "RAJA/internal/MemUtils_CPU.hpp"
#include "RAJA/pattern/reduce.hpp"
#include "RAJA/policy/openmp/policy.hpp"
#include "RAJA/policy/openmp/target_reduce.hpp"

#include <omp.h>

namespace RAJA {

/*!
 **************************************************************************
 *
 * \brief  Min reducer class template for use in OpenMP execution.
 *
 **************************************************************************
 */
template <typename T> class ReduceMin<omp_reduce, T> {
  static constexpr const RAJA::reduce::min<T> Reduce{};

public:
  //! prohibit compiler-generated default ctor
  ReduceMin() = delete;

  //! prohibit compiler-generated copy assignment
  ReduceMin &operator=(const ReduceMin &) = delete;

  //! compiler-generated move constructor
  ReduceMin(ReduceMin &&) = default;

  //! compiler-generated move assignment
  ReduceMin &operator=(ReduceMin &&) = default;

  //! constructor requires a default value for the reducer
  RAJA_HOST_DEVICE explicit ReduceMin(T init_val)
      : m_parent(nullptr), m_val(init_val) {}

  //! create a copy of the reducer
  /*!
   * keep parent the same if non-null or set to current
   */
  RAJA_HOST_DEVICE ReduceMin(const ReduceMin &other)
      : m_parent(other.m_parent ? other.m_parent : &other), m_val(other.m_val) {
  }

  //! Destructor folds value into parent object.
  RAJA_HOST_DEVICE ~ReduceMin() {
    if (m_parent) {
#pragma omp critical
      { Reduce(m_parent->m_val, m_val); }
    }
  }

  //! return the reduced min value.
  /*!
   *  \return the calculated reduced value
   */
  RAJA_HOST_DEVICE operator T() { return m_val; }

  //! return the reduced min value.
  /*!
   *  \return the calculated reduced value
   */
  RAJA_HOST_DEVICE T get() { return operator T(); }

  //! reducer function; updates the current instance's state
  /*!
   * Assumes each thread has its own copy of the object.
   */
  RAJA_HOST_DEVICE const ReduceMin &min(T rhs) const {
    Reduce(m_val, rhs);
    return *this;
  }

  //! reducer function; updates the current instance's state
  /*!
   * Assumes each thread has its own copy of the object.
   */
  RAJA_HOST_DEVICE ReduceMin &min(T rhs) {
    Reduce(m_val, rhs);
    return *this;
  }

private:
  //! pointer to the parent ReduceMin object
  const ReduceMin *m_parent;
  mutable T m_val;
};

/*!
 **************************************************************************
 *
 * \brief  MinLoc reducer class template for use in OpenMP execution.
 *
 **************************************************************************
 */
template <typename T> class ReduceMinLoc<omp_reduce, T> {
  static constexpr const RAJA::reduce::minloc<T, Index_type> Reduce{};

public:
  //! prohibit compiler-generated default ctor
  ReduceMinLoc() = delete;

  //! prohibit compiler-generated copy assignment
  ReduceMinLoc &operator=(const ReduceMinLoc &) = delete;

  //! compiler-generated move constructor
  ReduceMinLoc(ReduceMinLoc &&) = default;

  //! compiler-generated move assignment
  ReduceMinLoc &operator=(ReduceMinLoc &&) = default;

  //! constructor requires a default value for the reducer
  RAJA_HOST_DEVICE explicit ReduceMinLoc(T init_val, Index_type init_idx)
      : m_parent(nullptr), m_val(init_val), m_idx(init_idx) {}

  //! create a copy of the reducer
  /*!
   * keep parent the same if non-null or set to current
   */
  RAJA_HOST_DEVICE ReduceMinLoc(const ReduceMinLoc &other)
      : m_parent(other.m_parent ? other.m_parent : &other), m_val(other.m_val),
        m_idx(other.m_idx) {}

  //! Destructor folds value into parent object.
  RAJA_HOST_DEVICE ~ReduceMinLoc() {
    if (m_parent) {
#pragma omp critical
      { Reduce(m_parent->m_val, m_parent->m_idx, m_val, m_idx); }
    }
  }

  //! return the reduced min value.
  /*!
   *  \return the calculated reduced value
   */
  RAJA_HOST_DEVICE operator T() { return m_val; }

  //! return the reduced min value.
  /*!
   *  \return the calculated reduced value
   */
  RAJA_HOST_DEVICE T get() { return operator T(); }

  //! return the index location of the minimum value
  /*!
   *  \return the index location
   */
  RAJA_HOST_DEVICE Index_type getLoc() { return m_idx; }

  //! reducer function; updates the current instance's state
  /*!
   * Assumes each thread has its own copy of the object.
   */
  RAJA_HOST_DEVICE const ReduceMinLoc &minloc(T rhs, Index_type idx) const {
    Reduce(m_val, m_idx, rhs, idx);
    return *this;
  }

  //! reducer function; updates the current instance's state
  /*!
   * Assumes each thread has its own copy of the object.
   */
  RAJA_HOST_DEVICE ReduceMinLoc &minloc(T rhs, Index_type idx) {
    Reduce(m_val, m_idx, rhs, idx);
    return *this;
  }

private:
  //! pointer to the parent ReduceMinLoc object
  const ReduceMinLoc *m_parent;
  mutable T m_val;
  mutable Index_type m_idx;
};

/*!
 **************************************************************************
 *
 * \brief  Max reducer class template for use in OpenMP execution.
 *
 **************************************************************************
 */
template <typename T> class ReduceMax<omp_reduce, T> {
  static constexpr const RAJA::reduce::max<T> Reduce{};

public:
  //! prohibit compiler-generated default ctor
  ReduceMax() = delete;

  //! prohibit compiler-generated copy assignment
  ReduceMax &operator=(const ReduceMax &) = delete;

  //! compiler-generated move constructor
  ReduceMax(ReduceMax &&) = default;

  //! compiler-generated move assignment
  ReduceMax &operator=(ReduceMax &&) = default;

  //! constructor requires a default value for the reducer
  RAJA_HOST_DEVICE explicit ReduceMax(T init_val)
      : m_parent(nullptr), m_val(init_val) {}

  //! create a copy of the reducer
  /*!
   * keep parent the same if non-null or set to current
   */
  RAJA_HOST_DEVICE ReduceMax(const ReduceMax &other)
      : m_parent(other.m_parent ? other.m_parent : &other), m_val(other.m_val) {
  }

  //! Destructor folds value into parent object.
  RAJA_HOST_DEVICE ~ReduceMax() {
    if (m_parent) {
#pragma omp critical
      { Reduce(m_parent->m_val, m_val); }
    }
  }

  //! return the reduced min value.
  /*!
   *  \return the calculated reduced value
   */
  RAJA_HOST_DEVICE operator T() { return m_val; }

  //! return the reduced min value.
  /*!
   *  \return the calculated reduced value
   */
  RAJA_HOST_DEVICE T get() { return operator T(); }

  //! reducer function; updates the current instance's state
  /*!
   * Assumes each thread has its own copy of the object.
   */
  RAJA_HOST_DEVICE const ReduceMax &max(T rhs) const {
    Reduce(m_val, rhs);
    return *this;
  }

  //! reducer function; updates the current instance's state
  /*!
   * Assumes each thread has its own copy of the object.
   */
  RAJA_HOST_DEVICE ReduceMax &max(T rhs) {
    Reduce(m_val, rhs);
    return *this;
  }

private:
  //! pointer to the parent ReduceMax object
  const ReduceMax *m_parent;
  mutable T m_val;
};

/*!
 **************************************************************************
 *
 * \brief  Sum reducer class template for use in OpenMP execution.
 *
 **************************************************************************
 */
template <typename T> class ReduceSum<omp_reduce, T> {
  static constexpr const RAJA::reduce::sum<T> Reduce{};

public:
  //! prohibit compiler-generated default ctor
  ReduceSum() = delete;

  //! prohibit compiler-generated copy assignment
  ReduceSum &operator=(const ReduceSum &) = delete;

  //! compiler-generated move constructor
  ReduceSum(ReduceSum &&) = default;

  //! compiler-generated move assignment
  ReduceSum &operator=(ReduceSum &&) = default;

  //! constructor requires a default value for the reducer
  RAJA_HOST_DEVICE explicit ReduceSum(T init_val, T initializer = T())
      : m_parent(nullptr), m_val(init_val), m_custom_init(initializer) {}

  //! create a copy of the reducer
  /*!
   * keep parent the same if non-null or set to current
   */
  RAJA_HOST_DEVICE ReduceSum(const ReduceSum &other)
      : m_parent(other.m_parent ? other.m_parent : &other),
        m_val(other.m_custom_init), m_custom_init(other.m_custom_init) {}

  //! Destructor folds value into parent object.
  RAJA_HOST_DEVICE ~ReduceSum() {
    if (m_parent) {
#pragma omp critical
      { Reduce(m_parent->m_val, m_val); }
    }
  }

  //! return the reduced min value.
  /*!
   *  \return the calculated reduced value
   */
  RAJA_HOST_DEVICE operator T() { return m_val; }

  //! return the reduced min value.
  /*!
   *  \return the calculated reduced value
   */
  RAJA_HOST_DEVICE T get() { return operator T(); }

  //! reducer function; updates the current instance's state
  /*!
   * Assumes each thread has its own copy of the object.
   */
  RAJA_HOST_DEVICE const ReduceSum &operator+=(T rhs) const {
    Reduce(m_val, rhs);
    return *this;
  }

  //! reducer function; updates the current instance's state
  /*!
   * Assumes each thread has its own copy of the object.
   */
  RAJA_HOST_DEVICE ReduceSum &operator+=(T rhs) {
    Reduce(m_val, rhs);
    return *this;
  }

private:
  //! pointer to the parent ReduceSum object
  const ReduceSum *m_parent;
  mutable T m_val;
  const T m_custom_init;
};

/*!
 **************************************************************************
 *
 * \brief  MaxLoc reducer class template for use in OpenMP execution.
 *
 **************************************************************************
 */
template <typename T> class ReduceMaxLoc<omp_reduce, T> {
  static constexpr const RAJA::reduce::maxloc<T, Index_type> Reduce{};

public:
  //! prohibit compiler-generated default ctor
  ReduceMaxLoc() = delete;

  //! prohibit compiler-generated copy assignment
  ReduceMaxLoc &operator=(const ReduceMaxLoc &) = delete;

  //! compiler-generated move constructor
  ReduceMaxLoc(ReduceMaxLoc &&) = default;

  //! compiler-generated move assignment
  ReduceMaxLoc &operator=(ReduceMaxLoc &&) = default;

  //! constructor requires a default value for the reducer
  RAJA_HOST_DEVICE explicit ReduceMaxLoc(T init_val, Index_type init_idx)
      : m_parent(nullptr), m_val(init_val), m_idx(init_idx) {}

  //! create a copy of the reducer
  /*!
   * keep parent the same if non-null or set to current
   */
  RAJA_HOST_DEVICE ReduceMaxLoc(const ReduceMaxLoc &other)
      : m_parent(other.m_parent ? other.m_parent : &other), m_val(other.m_val),
        m_idx(other.m_idx) {}

  //! Destructor folds value into parent object.
  RAJA_HOST_DEVICE ~ReduceMaxLoc() {
    if (m_parent) {
#pragma omp critical
      { Reduce(m_parent->m_val, m_parent->m_idx, m_val, m_idx); }
    }
  }

  //! return the reduced min value.
  /*!
   *  \return the calculated reduced value
   */
  RAJA_HOST_DEVICE operator T() { return m_val; }

  //! return the reduced min value.
  /*!
   *  \return the calculated reduced value
   */
  RAJA_HOST_DEVICE T get() { return operator T(); }

  //! return the index location of the maximum value
  /*!
   *  \return the index location
   */
  RAJA_HOST_DEVICE Index_type getLoc() { return m_idx; }

  //! reducer function; updates the current instance's state
  /*!
   * Assumes each thread has its own copy of the object.
   */
  RAJA_HOST_DEVICE const ReduceMaxLoc &maxloc(T rhs, Index_type idx) const {
    Reduce(m_val, m_idx, rhs, idx);
    return *this;
  }

  //! reducer function; updates the current instance's state
  /*!
   * Assumes each thread has its own copy of the object.
   */
  RAJA_HOST_DEVICE ReduceMaxLoc &maxloc(T rhs, Index_type idx) {
    Reduce(m_val, m_idx, rhs, idx);
    return *this;
  }

private:
  //! pointer to the parent ReduceMaxLoc object
  const ReduceMaxLoc *m_parent;
  mutable T m_val;
  mutable Index_type m_idx;
};

///////////////////////////////////////////////////////////////////////////////
//
// Old ordered reductions are included below.
//
///////////////////////////////////////////////////////////////////////////////

/*!
 ******************************************************************************
 *
 * \brief  Min reducer class template for use in OpenMP execution.
 *
 *         For usage example, see reducers.hxx.
 *
 ******************************************************************************
 */
template <typename T>
class ReduceMin<omp_reduce_ordered, T>
{
public:
  //
  // Constructor takes default value (default ctor is disabled).
  //
  explicit ReduceMin(T init_val)
  {
    m_is_copy = false;

    m_reduced_val = init_val;

    m_myID = getCPUReductionId();

    m_blockdata = getCPUReductionMemBlock(m_myID);

    int nthreads = omp_get_max_threads();
#pragma omp parallel for schedule(static, 1)
    for (int i = 0; i < nthreads; ++i) {
      m_blockdata[i * s_block_offset] = init_val;
    }
  }

  //
  // Copy ctor.
  //
  ReduceMin(const ReduceMin<omp_reduce_ordered, T>& other)
  {
    *this = other;
    m_is_copy = true;
  }

  //
  // Destruction releases the shared memory block chunk for reduction id
  // and id itself for others to use.
  //
  ~ReduceMin<omp_reduce_ordered, T>()
  {
    if (!m_is_copy) {
      releaseCPUReductionId(m_myID);
    }
  }

  //
  // Operator that returns reduced min value.
  //
  operator T()
  {
    int nthreads = omp_get_max_threads();
    for (int i = 0; i < nthreads; ++i) {
      m_reduced_val = RAJA_MIN(m_reduced_val,
                               static_cast<T>(m_blockdata[i * s_block_offset]));
    }

    return m_reduced_val;
  }

  //
  // Method that returns reduced min value.
  //
  T get() { return operator T(); }

  //
  // Method that updates min value for current thread.
  //
  ReduceMin<omp_reduce_ordered, T> min(T val) const
  {
    int tid = omp_get_thread_num();
    int idx = tid * s_block_offset;
    m_blockdata[idx] = RAJA_MIN(static_cast<T>(m_blockdata[idx]), val);

    return *this;
  }

private:
  //
  // Default ctor is declared private and not implemented.
  //
  ReduceMin<omp_reduce_ordered, T>();

  static const int s_block_offset =
      COHERENCE_BLOCK_SIZE / sizeof(CPUReductionBlockDataType);

  bool m_is_copy;
  int m_myID;

  T m_reduced_val;

  CPUReductionBlockDataType* m_blockdata;
};

/*!
 ******************************************************************************
 *
 * \brief  Min-loc reducer class template for use in OpenMP execution.
 *
 *         For usage example, see reducers.hxx.
 *
 ******************************************************************************
 */
template <typename T>
class ReduceMinLoc<omp_reduce_ordered, T>
{
public:
  //
  // Constructor takes default value (default ctor is disabled).
  //
  explicit ReduceMinLoc(T init_val, Index_type init_loc)
  {
    m_is_copy = false;

    m_reduced_val = init_val;
    m_reduced_idx = init_loc;

    m_myID = getCPUReductionId();

    m_blockdata = getCPUReductionMemBlock(m_myID);
    m_idxdata = getCPUReductionLocBlock(m_myID);

    int nthreads = omp_get_max_threads();
#pragma omp parallel for schedule(static, 1)
    for (int i = 0; i < nthreads; ++i) {
      m_blockdata[i * s_block_offset] = init_val;
      m_idxdata[i * s_idx_offset] = init_loc;
    }
  }

  //
  // Copy ctor.
  //
  ReduceMinLoc(const ReduceMinLoc<omp_reduce_ordered, T>& other)
  {
    *this = other;
    m_is_copy = true;
  }

  //
  // Destruction releases the shared memory block chunk for reduction id
  // and id itself for others to use.
  //
  ~ReduceMinLoc<omp_reduce_ordered, T>()
  {
    if (!m_is_copy) {
      releaseCPUReductionId(m_myID);
    }
  }

  //
  // Operator that returns reduced min value.
  //
  operator T()
  {
    int nthreads = omp_get_max_threads();
    for (int i = 0; i < nthreads; ++i) {
      if (static_cast<T>(m_blockdata[i * s_block_offset]) < m_reduced_val) {
        m_reduced_val = m_blockdata[i * s_block_offset];
        m_reduced_idx = m_idxdata[i * s_idx_offset];
      }
    }

    return m_reduced_val;
  }

  //
  // Method that returns reduced min value.
  //
  T get() { return operator T(); }

  //
  // Method that returns index corresponding to reduced min value.
  //
  Index_type getLoc()
  {
    int nthreads = omp_get_max_threads();
    for (int i = 0; i < nthreads; ++i) {
      if (static_cast<T>(m_blockdata[i * s_block_offset]) < m_reduced_val) {
        m_reduced_val = m_blockdata[i * s_block_offset];
        m_reduced_idx = m_idxdata[i * s_idx_offset];
      }
    }

    return m_reduced_idx;
  }

  //
  // Method that updates min and index value for current thread.
  //
  ReduceMinLoc<omp_reduce_ordered, T> minloc(T val, Index_type idx) const
  {
    int tid = omp_get_thread_num();
    if (val < static_cast<T>(m_blockdata[tid * s_block_offset])) {
      m_blockdata[tid * s_block_offset] = val;
      m_idxdata[tid * s_idx_offset] = idx;
    }

    return *this;
  }

private:
  //
  // Default ctor is declared private and not implemented.
  //
  ReduceMinLoc<omp_reduce_ordered, T>();

  static const int s_block_offset =
      COHERENCE_BLOCK_SIZE / sizeof(CPUReductionBlockDataType);
  static const int s_idx_offset = COHERENCE_BLOCK_SIZE / sizeof(Index_type);

  bool m_is_copy;
  int m_myID;

  T m_reduced_val;
  Index_type m_reduced_idx;

  CPUReductionBlockDataType* m_blockdata;
  Index_type* m_idxdata;
};

/*!
 ******************************************************************************
 *
 * \brief  Max reducer class template for use in OpenMP execution.
 *
 *         For usage example, see reducers.hxx.
 *
 ******************************************************************************
 */
template <typename T>
class ReduceMax<omp_reduce_ordered, T>
{
public:
  //
  // Constructor takes default value (default ctor is disabled).
  //
  explicit ReduceMax(T init_val)
  {
    m_is_copy = false;

    m_reduced_val = init_val;

    m_myID = getCPUReductionId();

    m_blockdata = getCPUReductionMemBlock(m_myID);

    int nthreads = omp_get_max_threads();
#pragma omp parallel for schedule(static, 1)
    for (int i = 0; i < nthreads; ++i) {
      m_blockdata[i * s_block_offset] = init_val;
    }
  }

  //
  // Copy ctor.
  //
  ReduceMax(const ReduceMax<omp_reduce_ordered, T>& other)
  {
    *this = other;
    m_is_copy = true;
  }

  //
  // Destruction releases the shared memory block chunk for reduction id
  // and id itself for others to use.
  //
  ~ReduceMax<omp_reduce_ordered, T>()
  {
    if (!m_is_copy) {
      releaseCPUReductionId(m_myID);
    }
  }

  //
  // Operator that returns reduced max value.
  //
  operator T()
  {
    int nthreads = omp_get_max_threads();
    for (int i = 0; i < nthreads; ++i) {
      m_reduced_val = RAJA_MAX(m_reduced_val,
                               static_cast<T>(m_blockdata[i * s_block_offset]));
    }

    return m_reduced_val;
  }

  //
  // Method that returns reduced max value.
  //
  T get() { return operator T(); }

  //
  // Method that updates max value for current thread.
  //
  ReduceMax<omp_reduce_ordered, T> max(T val) const
  {
    int tid = omp_get_thread_num();
    int idx = tid * s_block_offset;
    m_blockdata[idx] = RAJA_MAX(static_cast<T>(m_blockdata[idx]), val);

    return *this;
  }

private:
  //
  // Default ctor is declared private and not implemented.
  //
  ReduceMax<omp_reduce_ordered, T>();

  static const int s_block_offset =
      COHERENCE_BLOCK_SIZE / sizeof(CPUReductionBlockDataType);

  bool m_is_copy;
  int m_myID;

  T m_reduced_val;

  CPUReductionBlockDataType* m_blockdata;
};

/*!
 ******************************************************************************
 *
 * \brief  Max-loc reducer class template for use in OpenMP execution.
 *
 *         For usage example, see reducers.hxx.
 *
 ******************************************************************************
 */
template <typename T>
class ReduceMaxLoc<omp_reduce_ordered, T>
{
public:
  //
  // Constructor takes default value (default ctor is disabled).
  //
  explicit ReduceMaxLoc(T init_val, Index_type init_loc)
  {
    m_is_copy = false;

    m_reduced_val = init_val;
    m_reduced_idx = init_loc;

    m_myID = getCPUReductionId();

    m_blockdata = getCPUReductionMemBlock(m_myID);
    m_idxdata = getCPUReductionLocBlock(m_myID);

    int nthreads = omp_get_max_threads();
#pragma omp parallel for schedule(static, 1)
    for (int i = 0; i < nthreads; ++i) {
      m_blockdata[i * s_block_offset] = init_val;
      m_idxdata[i * s_idx_offset] = init_loc;
    }
  }

  //
  // Copy ctor.
  //
  ReduceMaxLoc(const ReduceMaxLoc<omp_reduce_ordered, T>& other)
  {
    *this = other;
    m_is_copy = true;
  }

  //
  // Destruction releases the shared memory block chunk for reduction id
  // and id itself for others to use.
  //
  ~ReduceMaxLoc<omp_reduce_ordered, T>()
  {
    if (!m_is_copy) {
      releaseCPUReductionId(m_myID);
    }
  }

  //
  // Operator that returns reduced max value.
  //
  operator T()
  {
    int nthreads = omp_get_max_threads();
    for (int i = 0; i < nthreads; ++i) {
      if (static_cast<T>(m_blockdata[i * s_block_offset]) > m_reduced_val) {
        m_reduced_val = m_blockdata[i * s_block_offset];
        m_reduced_idx = m_idxdata[i * s_idx_offset];
      }
    }

    return m_reduced_val;
  }

  //
  // Method that returns reduced max value.
  //
  T get() { return operator T(); }

  //
  // Method that returns index corresponding to reduced max value.
  //
  Index_type getLoc()
  {
    int nthreads = omp_get_max_threads();
    for (int i = 0; i < nthreads; ++i) {
      if (static_cast<T>(m_blockdata[i * s_block_offset]) > m_reduced_val) {
        m_reduced_val = m_blockdata[i * s_block_offset];
        m_reduced_idx = m_idxdata[i * s_idx_offset];
      }
    }

    return m_reduced_idx;
  }

  //
  // Method that updates max and index value for current thread.
  //
  ReduceMaxLoc<omp_reduce_ordered, T> maxloc(T val, Index_type idx) const
  {
    int tid = omp_get_thread_num();
    if (val > static_cast<T>(m_blockdata[tid * s_block_offset])) {
      m_blockdata[tid * s_block_offset] = val;
      m_idxdata[tid * s_idx_offset] = idx;
    }

    return *this;
  }

private:
  //
  // Default ctor is declared private and not implemented.
  //
  ReduceMaxLoc<omp_reduce_ordered, T>();

  static const int s_block_offset =
      COHERENCE_BLOCK_SIZE / sizeof(CPUReductionBlockDataType);
  static const int s_idx_offset = COHERENCE_BLOCK_SIZE / sizeof(Index_type);

  bool m_is_copy;
  int m_myID;

  T m_reduced_val;
  Index_type m_reduced_idx;

  CPUReductionBlockDataType* m_blockdata;
  Index_type* m_idxdata;
};

/*!
 ******************************************************************************
 *
 * \brief  Sum reducer class template for use in OpenMP execution.
 *
 *         For usage example, see reducers.hxx.
 *
 ******************************************************************************
 */
template <typename T>
class ReduceSum<omp_reduce_ordered, T>
{
public:
  //
  // Constructor takes default value (default ctor is disabled).
  //
  explicit ReduceSum(T init_val)
  {
    m_is_copy = false;

    m_init_val = init_val;
    m_reduced_val = static_cast<T>(0);

    m_myID = getCPUReductionId();

    m_blockdata = getCPUReductionMemBlock(m_myID);

    int nthreads = omp_get_max_threads();
#pragma omp parallel for schedule(static, 1)
    for (int i = 0; i < nthreads; ++i) {
      m_blockdata[i * s_block_offset] = 0;
    }
  }

  //
  // Copy ctor.
  //
  ReduceSum(const ReduceSum<omp_reduce_ordered, T>& other)
  {
    *this = other;
    m_is_copy = true;
  }

  //
  // Destruction releases the shared memory block chunk for reduction id
  // and id itself for others to use.
  //
  ~ReduceSum<omp_reduce_ordered, T>()
  {
    if (!m_is_copy) {
      releaseCPUReductionId(m_myID);
    }
  }

  //
  // Operator that returns reduced sum value.
  //
  operator T()
  {
    T tmp_reduced_val = static_cast<T>(0);
    int nthreads = omp_get_max_threads();
    for (int i = 0; i < nthreads; ++i) {
      tmp_reduced_val += static_cast<T>(m_blockdata[i * s_block_offset]);
    }
    m_reduced_val = m_init_val + tmp_reduced_val;

    return m_reduced_val;
  }

  //
  // Method that returns sum value.
  //
  T get() { return operator T(); }

  //
  // += operator that adds value to sum for current thread.
  //
  ReduceSum<omp_reduce_ordered, T> operator+=(T val) const
  {
    int tid = omp_get_thread_num();
    m_blockdata[tid * s_block_offset] += val;
    return *this;
  }

private:
  //
  // Default ctor is declared private and not implemented.
  //
  ReduceSum<omp_reduce_ordered, T>();

  static const int s_block_offset =
      COHERENCE_BLOCK_SIZE / sizeof(CPUReductionBlockDataType);

  bool m_is_copy;
  int m_myID;

  T m_init_val;
  T m_reduced_val;

  CPUReductionBlockDataType* m_blockdata;
};

<<<<<<< HEAD
#endif  // closing endif for RAJA_ENABLE_OPENMP guard
=======
} // closing brace for RAJA namespace

#endif // closing endif for RAJA_ENABLE_CUDA guard
>>>>>>> 7b0f4c73

#endif // closing endif for header file include guard<|MERGE_RESOLUTION|>--- conflicted
+++ resolved
@@ -1045,12 +1045,8 @@
   CPUReductionBlockDataType* m_blockdata;
 };
 
-<<<<<<< HEAD
-#endif  // closing endif for RAJA_ENABLE_OPENMP guard
-=======
 } // closing brace for RAJA namespace
 
-#endif // closing endif for RAJA_ENABLE_CUDA guard
->>>>>>> 7b0f4c73
+#endif // closing endif for RAJA_ENABLE_OPENMP guard
 
 #endif // closing endif for header file include guard