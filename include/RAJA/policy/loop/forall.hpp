--- conflicted
+++ resolved
@@ -69,19 +69,7 @@
   }
 }
 
-<<<<<<< HEAD
-template <typename Iterable, typename Func, typename IndexType>
-RAJA_INLINE concepts::enable_if<type_traits::is_integral<IndexType>>
-forall_Icount(const loop_exec &, Iterable &&iter, IndexType icount, Func &&body)
-{
-  RAJA_EXTRACT_BED_IT(iter);
-  for (decltype(distance_it) i = 0; i < distance_it; ++i) {
-    body(static_cast<IndexType>(i + icount), *(begin_it + i));
-  }
-}
-=======
 }  // closing brace for loop namespace
->>>>>>> e0abee83
 
 }  // closing brace for policy namespace
 
