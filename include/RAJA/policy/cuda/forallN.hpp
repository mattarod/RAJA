--- conflicted
+++ resolved
@@ -66,6 +66,7 @@
 #include "RAJA/policy/cuda/MemUtils_CUDA.hpp"
 #include "RAJA/policy/cuda/policy.hpp"
 
+#include "RAJA/internal/LegacyCompatibility.hpp"
 #include "RAJA/internal/ForallNPolicy.hpp"
 
 
@@ -106,152 +107,6 @@
   return dim.num_threads.x * dim.num_threads.y * dim.num_threads.z;
 }
 
-<<<<<<< HEAD
-template <typename POL>
-struct CudaPolicy
-    : public RAJA::make_policy_launch_pattern<RAJA::Policy::cuda,
-                                              Launch::sync,
-                                              RAJA::Pattern::forall> {
-};
-
-template <typename POL, typename IDX>
-struct CudaIndexPair : public POL {
-  template <typename IS>
-  RAJA_INLINE constexpr CudaIndexPair(CudaDim &dims, IS const &is)
-      : POL(dims, is)
-  {
-  }
-
-  typedef IDX INDEX;
-};
-
-/** Provides a range from 0 to N_iter - 1
- *
- */
-template <typename VIEWDIM, int threads_per_block>
-struct CudaThreadBlock {
-  int distance;
-
-  VIEWDIM view;
-
-  template <typename Iterable>
-  CudaThreadBlock(CudaDim &dims, Iterable const &i)
-      : distance(std::distance(std::begin(i), std::end(i)))
-  {
-    setDims(dims);
-  }
-
-  __device__ inline int operator()(void)
-  {
-    int idx = 0 + view(blockIdx) * threads_per_block + view(threadIdx);
-    if (idx >= distance) {
-      idx = INT_MIN;
-    }
-    return idx;
-  }
-
-  void inline setDims(CudaDim &dims)
-  {
-    int n = distance;
-    if (n < threads_per_block) {
-      view(dims.num_threads) = n;
-      view(dims.num_blocks) = 1;
-    } else {
-      view(dims.num_threads) = threads_per_block;
-
-      int blocks = n / threads_per_block;
-      if (n % threads_per_block) {
-        ++blocks;
-      }
-      view(dims.num_blocks) = blocks;
-    }
-  }
-};
-
-/*
- * These execution policies map a loop nest to the block and threads of a
- * given dimension with the number of THREADS per block specifies.
- */
-
-template <int THREADS>
-using cuda_threadblock_x_exec = CudaPolicy<CudaThreadBlock<Dim3x, THREADS>>;
-
-template <int THREADS>
-using cuda_threadblock_y_exec = CudaPolicy<CudaThreadBlock<Dim3y, THREADS>>;
-
-template <int THREADS>
-using cuda_threadblock_z_exec = CudaPolicy<CudaThreadBlock<Dim3z, THREADS>>;
-
-template <typename VIEWDIM>
-struct CudaThread {
-  int distance;
-
-  VIEWDIM view;
-
-  template <typename Iterable>
-  CudaThread(CudaDim &dims, Iterable const &i)
-      : distance(std::distance(std::begin(i), std::end(i)))
-  {
-    setDims(dims);
-  }
-
-  __device__ inline int operator()(void)
-  {
-    int idx = view(threadIdx);
-    if (idx >= distance) {
-      idx = INT_MIN;
-    }
-    return idx;
-  }
-
-  void inline setDims(CudaDim &dims) { view(dims.num_threads) = distance; }
-};
-
-/* These execution policies map the given loop nest to the threads in the
-   specified dimensions (not blocks)
- */
-using cuda_thread_x_exec = CudaPolicy<CudaThread<Dim3x>>;
-
-using cuda_thread_y_exec = CudaPolicy<CudaThread<Dim3y>>;
-
-using cuda_thread_z_exec = CudaPolicy<CudaThread<Dim3z>>;
-
-template <typename VIEWDIM>
-struct CudaBlock {
-  int distance;
-
-  VIEWDIM view;
-
-  template <typename Iterable>
-  CudaBlock(CudaDim &dims, Iterable const &i)
-      : distance(std::distance(std::begin(i), std::end(i)))
-  {
-    setDims(dims);
-  }
-
-  __device__ inline int operator()(void)
-  {
-    int idx = view(blockIdx);
-    if (idx >= distance) {
-      idx = INT_MIN;
-    }
-    return idx;
-  }
-
-  void inline setDims(CudaDim &dims) { view(dims.num_blocks) = distance; }
-};
-
-/* These execution policies map the given loop nest to the blocks in the
-   specified dimensions (not threads)
- */
-using cuda_block_x_exec = CudaPolicy<CudaBlock<Dim3x>>;
-
-using cuda_block_y_exec = CudaPolicy<CudaBlock<Dim3y>>;
-
-using cuda_block_z_exec = CudaPolicy<CudaBlock<Dim3z>>;
-
-=======
->>>>>>> 57324944
 template <typename CUDA_EXEC, typename Iterator>
 struct CudaIterableWrapper {
   CUDA_EXEC pol_;
@@ -310,19 +165,6 @@
   // Compute indices and then pass through the bounds-checking mechanism
   cudaCheckBounds(body, (cargs())...);
 }
-
-template <int...>
-struct integer_sequence {
-};
-
-template <int N, int... S>
-struct gen_sequence : gen_sequence<N - 1, N - 1, S...> {
-};
-
-template <int... S>
-struct gen_sequence<0, S...> {
-  typedef integer_sequence<S...> type;
-};
 
 template <bool device,
           typename CuARG0,
@@ -350,11 +192,11 @@
   template <typename BODY>
   RAJA_INLINE void operator()(BODY body) const
   {
-    unpackIndexSets(body, typename gen_sequence<sizeof...(CuARGS)>::type());
-  }
-
-  template <typename BODY, int... N>
-  RAJA_INLINE void unpackIndexSets(BODY body, integer_sequence<N...>) const
+    unpackIndexSets(body, VarOps::make_index_sequence<sizeof...(CuARGS)>{});
+  }
+
+  template <typename BODY, size_t... N>
+  RAJA_INLINE void unpackIndexSets(BODY body, VarOps::index_sequence<N...>) const
   {
     CudaDim dims;
 
