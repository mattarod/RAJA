 /*!
 ******************************************************************************
 *
 * \file
 *
 * \brief   Header file for CUDA tiled executors.
 *
 ******************************************************************************
 */

//~~~~~~~~~~~~~~~~~~~~~~~~~~~~~~~~~~~~~~~~~~~~~~~~~~~~~~~~~~~~~~~~~~~~~~~~~~~//
// Copyright (c) 2016-20, Lawrence Livermore National Security, LLC
// and RAJA project contributors. See the RAJA/COPYRIGHT file for details.
//
// SPDX-License-Identifier: (BSD-3-Clause)
//~~~~~~~~~~~~~~~~~~~~~~~~~~~~~~~~~~~~~~~~~~~~~~~~~~~~~~~~~~~~~~~~~~~~~~~~~~~//

#ifndef RAJA_policy_cuda_kernel_Tile_HPP
#define RAJA_policy_cuda_kernel_Tile_HPP

#include "RAJA/config.hpp"

#if defined(RAJA_ENABLE_CUDA)

#include <iostream>
#include <type_traits>

#include "camp/camp.hpp"
#include "camp/concepts.hpp"
#include "camp/tuple.hpp"

#include "RAJA/util/macros.hpp"
#include "RAJA/util/types.hpp"

#include "RAJA/pattern/kernel/Tile.hpp"
#include "RAJA/pattern/kernel/internal.hpp"

namespace RAJA
{
namespace internal
{

/*!
 * A specialized RAJA::kernel cuda_impl executor for statement::Tile
 * Assigns the tile segment to segment ArgumentId
 *
 */
template <typename Data,
          camp::idx_t ArgumentId,
          typename TPol,
          typename... EnclosedStmts,
          typename Types>
struct CudaStatementExecutor<
    Data,
    statement::Tile<ArgumentId, TPol, seq_exec, EnclosedStmts...>, Types>
{

  using stmt_list_t = StatementList<EnclosedStmts...>;
  using enclosed_stmts_t = CudaStatementListExecutor<Data, stmt_list_t, Types>;
  using diff_t = segment_diff_type<ArgumentId, Data>;

  static
  inline
  RAJA_DEVICE
  void exec(Data &data, bool thread_active){
    // Get the segment referenced by this Tile statement
    auto &segment = camp::get<ArgumentId>(data.segment_tuple);

    // Keep copy of original segment, so we can restore it
    using segment_t = camp::decay<decltype(segment)>;
    segment_t orig_segment = segment;

<<<<<<< HEAD
    using diff_type = segment_diff_type<ArgumentId, Data>;
    diff_type chunk_size = TPol::chunk_size;

    // compute trip count
    diff_type len = segment.end() - segment.begin();

    // Iterate through tiles
    for (diff_type i = 0; i < len; i += chunk_size) {
=======
    diff_t chunk_size = TPol::chunk_size;

    // compute trip count
    diff_t len = segment.end() - segment.begin();

    // Iterate through tiles
    for (diff_t i = 0; i < len; i += chunk_size) {
>>>>>>> bd0c0883

      // Assign our new tiled segment
      segment = orig_segment.slice(i, chunk_size);

      // execute enclosed statements
      enclosed_stmts_t::exec(data, thread_active);
    }

    // Set range back to original values
    segment = orig_segment;
  }


  static
  inline
  LaunchDims calculateDimensions(Data const &data)
  {

    // privatize data, so we can mess with the segments
    using data_t = camp::decay<Data>;
    data_t private_data = data;

    // Get original segment
    auto &segment = camp::get<ArgumentId>(private_data.segment_tuple);

    // restrict to first tile
    segment = segment.slice(0, TPol::chunk_size);

    // compute dimensions of children with segment restricted to tile
    LaunchDims enclosed_dims =
        enclosed_stmts_t::calculateDimensions(private_data);

    return enclosed_dims;
  }
};


/*!
 * A specialized RAJA::kernel cuda_impl executor for statement::Tile
 * Assigns the tile segment to segment ArgumentId
 *
 */
template <typename Data,
          camp::idx_t ArgumentId,
          camp::idx_t chunk_size,
          int BlockDim,
          typename... EnclosedStmts,
          typename Types>
struct CudaStatementExecutor<
    Data,
    statement::Tile<ArgumentId,
                    RAJA::tile_fixed<chunk_size>,
                    cuda_block_xyz_direct<BlockDim>,
                    EnclosedStmts...>,
                    Types>
  {

  using stmt_list_t = StatementList<EnclosedStmts...>;

  using enclosed_stmts_t = CudaStatementListExecutor<Data, stmt_list_t, Types>;

  using diff_t = segment_diff_type<ArgumentId, Data>;

  static
  inline
  RAJA_DEVICE
  void exec(Data &data, bool thread_active)
  {
    // Get the segment referenced by this Tile statement
    auto &segment = camp::get<ArgumentId>(data.segment_tuple);

    using segment_t = camp::decay<decltype(segment)>;

    // compute trip count
<<<<<<< HEAD
    using diff_type = segment_diff_type<ArgumentId, Data>;
    diff_type len = segment.end() - segment.begin();
    diff_type i = get_cuda_dim<BlockDim>(blockIdx) * chunk_size;
=======
    diff_t len = segment.end() - segment.begin();
    diff_t i = get_cuda_dim<BlockDim>(blockIdx) * chunk_size;
>>>>>>> bd0c0883

    // check have chunk
    if (i < len) {

      // Keep copy of original segment, so we can restore it
      segment_t orig_segment = segment;

      // Assign our new tiled segment
      segment = orig_segment.slice(i, chunk_size);

      // execute enclosed statements
      enclosed_stmts_t::exec(data, thread_active);

      // Set range back to original values
      segment = orig_segment;
    }
  }


  static
  inline
  LaunchDims calculateDimensions(Data const &data)
  {

    // Compute how many blocks
<<<<<<< HEAD
    using diff_type = segment_diff_type<ArgumentId, Data>;
    diff_type len = segment_length<ArgumentId>(data);
    diff_type num_blocks = len / chunk_size;
=======
    diff_t len = segment_length<ArgumentId>(data);
    diff_t num_blocks = len / chunk_size;
>>>>>>> bd0c0883
    if (num_blocks * chunk_size < len) {
      num_blocks++;
    }

    LaunchDims dims;
    set_cuda_dim<BlockDim>(dims.blocks, num_blocks);

    // since we are direct-mapping, we REQUIRE len
    set_cuda_dim<BlockDim>(dims.min_blocks, num_blocks);


    // privatize data, so we can mess with the segments
    using data_t = camp::decay<Data>;
    data_t private_data = data;

    // Get original segment
    auto &segment = camp::get<ArgumentId>(private_data.segment_tuple);

    // restrict to first tile
    segment = segment.slice(0, chunk_size);


    LaunchDims enclosed_dims =
        enclosed_stmts_t::calculateDimensions(private_data);

    return dims.max(enclosed_dims);
  }
};

/*!
 * A specialized RAJA::kernel cuda_impl executor for statement::Tile
 * Assigns the tile segment to segment ArgumentId
 *
 */
template <typename Data,
          camp::idx_t ArgumentId,
          camp::idx_t chunk_size,
          int BlockDim,
          typename... EnclosedStmts,
          typename Types>
struct CudaStatementExecutor<
    Data,
    statement::Tile<ArgumentId,
                    RAJA::tile_fixed<chunk_size>,
                    cuda_block_xyz_loop<BlockDim>,
                    EnclosedStmts...>, Types>
  {

  using stmt_list_t = StatementList<EnclosedStmts...>;

  using enclosed_stmts_t = CudaStatementListExecutor<Data, stmt_list_t, Types>;

  using diff_t = segment_diff_type<ArgumentId, Data>;

  static
  inline
  RAJA_DEVICE
  void exec(Data &data, bool thread_active)
  {
    // Get the segment referenced by this Tile statement
    auto &segment = camp::get<ArgumentId>(data.segment_tuple);

    // Keep copy of original segment, so we can restore it
    using segment_t = camp::decay<decltype(segment)>;
    segment_t orig_segment = segment;

    // compute trip count
<<<<<<< HEAD
    using diff_type = segment_diff_type<ArgumentId, Data>;
    diff_type len = segment.end() - segment.begin();
    diff_type i0 = get_cuda_dim<BlockDim>(blockIdx) * chunk_size;
    diff_type i_stride = get_cuda_dim<BlockDim>(gridDim) * chunk_size;

    // Iterate through grid stride of chunks
    for (diff_type i = i0; i < len; i += i_stride) {
=======
    diff_t len = segment.end() - segment.begin();
    diff_t i0 = get_cuda_dim<BlockDim>(blockIdx) * chunk_size;
    diff_t i_stride = get_cuda_dim<BlockDim>(gridDim) * chunk_size;

    // Iterate through grid stride of chunks
    for (diff_t i = i0; i < len; i += i_stride) {
>>>>>>> bd0c0883

      // Assign our new tiled segment
      segment = orig_segment.slice(i, chunk_size);

      // execute enclosed statements
      enclosed_stmts_t::exec(data, thread_active);
    }

    // Set range back to original values
    segment = orig_segment;
  }


  static
  inline
  LaunchDims calculateDimensions(Data const &data)
  {

    // Compute how many blocks
<<<<<<< HEAD
    using diff_type = segment_diff_type<ArgumentId, Data>;
    diff_type len = segment_length<ArgumentId>(data);
    diff_type num_blocks = len / chunk_size;
=======
    diff_t len = segment_length<ArgumentId>(data);
    diff_t num_blocks = len / chunk_size;
>>>>>>> bd0c0883
    if (num_blocks * chunk_size < len) {
      num_blocks++;
    }

    LaunchDims dims;
    set_cuda_dim<BlockDim>(dims.blocks, num_blocks);



    // privatize data, so we can mess with the segments
    using data_t = camp::decay<Data>;
    data_t private_data = data;

    // Get original segment
    auto &segment = camp::get<ArgumentId>(private_data.segment_tuple);

    // restrict to first tile
    segment = segment.slice(0, chunk_size);


    LaunchDims enclosed_dims =
        enclosed_stmts_t::calculateDimensions(private_data);

    return dims.max(enclosed_dims);
  }
};



/*!
 * A specialized RAJA::kernel cuda_impl executor for statement::Tile
 * Assigns the tile segment to segment ArgumentId
 *
 */
template <typename Data,
          camp::idx_t ArgumentId,
          camp::idx_t chunk_size,
          int ThreadDim,
          typename ... EnclosedStmts,
          typename Types>
struct CudaStatementExecutor<
  Data,
  statement::Tile<ArgumentId,
                  RAJA::tile_fixed<chunk_size>,
                  cuda_thread_xyz_direct<ThreadDim>,
                  EnclosedStmts ...>, Types>{

  using stmt_list_t = StatementList<EnclosedStmts ...>;

  using enclosed_stmts_t = CudaStatementListExecutor<Data, stmt_list_t, Types>;

  using diff_t = segment_diff_type<ArgumentId, Data>;

  static
  inline
  RAJA_DEVICE
  void exec(Data &data, bool thread_active)
  {
    // Get the segment referenced by this Tile statement
    auto &segment = camp::get<ArgumentId>(data.segment_tuple);

    // Keep copy of original segment, so we can restore it
    using segment_t = camp::decay<decltype(segment)>;
    segment_t orig_segment = segment;

    // compute trip count
<<<<<<< HEAD
    using diff_type = segment_diff_type<ArgumentId, Data>;
    diff_type len = segment.end() - segment.begin();
    diff_type i = get_cuda_dim<ThreadDim>(threadIdx) * chunk_size;

    // execute enclosed statements if any thread will
    // but mask off threads without work
    bool have_work = i < len;
=======
    diff_t i0 = get_cuda_dim<ThreadDim>(threadIdx) * chunk_size;
>>>>>>> bd0c0883

    // Assign our new tiled segment
    diff_type slice_size = have_work ? chunk_size : 0;
    segment = orig_segment.slice(i, slice_size);

    // execute enclosed statements
    enclosed_stmts_t::exec(data, thread_active && have_work);

    // Set range back to original values
    segment = orig_segment;
  }


  static
  inline
  LaunchDims calculateDimensions(Data const &data)
  {

    // Compute how many blocks
<<<<<<< HEAD
    using diff_type = segment_diff_type<ArgumentId, Data>;
    diff_type len = segment_length<ArgumentId>(data);
    diff_type num_threads = len / chunk_size;
=======
    diff_t len = segment_length<ArgumentId>(data);
    diff_t num_threads = len / chunk_size;
>>>>>>> bd0c0883
    if(num_threads * chunk_size < len){
      num_threads++;
    }

    LaunchDims dims;
    set_cuda_dim<ThreadDim>(dims.threads, num_threads);
    set_cuda_dim<ThreadDim>(dims.min_threads, num_threads);

    // privatize data, so we can mess with the segments
    using data_t = camp::decay<Data>;
    data_t private_data = data;

    // Get original segment
    auto &segment = camp::get<ArgumentId>(private_data.segment_tuple);

    // restrict to first tile
    segment = segment.slice(0, chunk_size);


    LaunchDims enclosed_dims =
      enclosed_stmts_t::calculateDimensions(private_data);

    return(dims.max(enclosed_dims));
  }
};


/*!
 * A specialized RAJA::kernel cuda_impl executor for statement::Tile
 * Assigns the tile segment to segment ArgumentId
 *
 */
template <typename Data,
          camp::idx_t ArgumentId,
          camp::idx_t chunk_size,
          int ThreadDim,
          int MinThreads,
          typename ... EnclosedStmts,
          typename Types>
struct CudaStatementExecutor<
  Data,
  statement::Tile<ArgumentId,
                  RAJA::tile_fixed<chunk_size>,
                  cuda_thread_xyz_loop<ThreadDim, MinThreads>,
                  EnclosedStmts ...>, Types>{

  using stmt_list_t = StatementList<EnclosedStmts ...>;

  using enclosed_stmts_t = CudaStatementListExecutor<Data, stmt_list_t, Types>;

  using diff_t = segment_diff_type<ArgumentId, Data>;

  static
  inline
  RAJA_DEVICE
  void exec(Data &data, bool thread_active)
  {
    // Get the segment referenced by this Tile statement
    auto &segment = camp::get<ArgumentId>(data.segment_tuple);

    // Keep copy of original segment, so we can restore it
    using segment_t = camp::decay<decltype(segment)>;
    segment_t orig_segment = segment;

    // compute trip count
<<<<<<< HEAD
    using diff_type = segment_diff_type<ArgumentId, Data>;
    diff_type len = segment_length<ArgumentId>(data);
    diff_type i0 = get_cuda_dim<ThreadDim>(threadIdx) * chunk_size;

    // Get our stride from the dimension
    diff_type i_stride = get_cuda_dim<ThreadDim>(blockDim) * chunk_size;

    // Iterate through grid stride of chunks
    for (diff_type ii = 0; ii < len; ii += i_stride) {
      diff_type i = ii + i0;

      // execute enclosed statements if any thread will
      // but mask off threads without work
      bool have_work = i < len;
=======
    diff_t i0 = get_cuda_dim<ThreadDim>(threadIdx) * chunk_size;

    // Get our stride from the dimension
    diff_t i_stride = get_cuda_dim<ThreadDim>(blockDim) * chunk_size;

    // Iterate through grid stride of chunks
    diff_t len = segment_length<ArgumentId>(data);
    for (diff_t i = i0; i < len; i += i_stride) {
>>>>>>> bd0c0883

      // Assign our new tiled segment
      diff_type slice_size = have_work ? chunk_size : 0;
      segment = orig_segment.slice(i, slice_size);

      // execute enclosed statements
      enclosed_stmts_t::exec(data, thread_active && have_work);
    }

    // Set range back to original values
    segment = orig_segment;
  }


  static
  inline
  LaunchDims calculateDimensions(Data const &data)
  {

    // Compute how many blocks
<<<<<<< HEAD
    using diff_type = segment_diff_type<ArgumentId, Data>;
    diff_type len = segment_length<ArgumentId>(data);
    diff_type num_threads = len / chunk_size;
    if(num_threads * chunk_size < len){
      num_threads++;
    }
    num_threads = std::max(num_threads, (diff_type)MinThreads);
=======
    diff_t len = segment_length<ArgumentId>(data);
    diff_t num_threads = len / chunk_size;
    if(num_threads * chunk_size < len){
      num_threads++;
    }
    num_threads = std::max(num_threads, (diff_t)MinThreads);
>>>>>>> bd0c0883

    LaunchDims dims;
    set_cuda_dim<ThreadDim>(dims.threads, num_threads);
    set_cuda_dim<ThreadDim>(dims.min_threads, MinThreads);

    // privatize data, so we can mess with the segments
    using data_t = camp::decay<Data>;
    data_t private_data = data;

    // Get original segment
    auto &segment = camp::get<ArgumentId>(private_data.segment_tuple);

    // restrict to first tile
    segment = segment.slice(0, chunk_size);


    LaunchDims enclosed_dims =
      enclosed_stmts_t::calculateDimensions(private_data);

    return(dims.max(enclosed_dims));
  }
};




}  // end namespace internal
}  // end namespace RAJA

#endif  // RAJA_ENABLE_CUDA
#endif  /* RAJA_pattern_kernel_HPP */<|MERGE_RESOLUTION|>--- conflicted
+++ resolved
@@ -70,16 +70,6 @@
     using segment_t = camp::decay<decltype(segment)>;
     segment_t orig_segment = segment;
 
-<<<<<<< HEAD
-    using diff_type = segment_diff_type<ArgumentId, Data>;
-    diff_type chunk_size = TPol::chunk_size;
-
-    // compute trip count
-    diff_type len = segment.end() - segment.begin();
-
-    // Iterate through tiles
-    for (diff_type i = 0; i < len; i += chunk_size) {
-=======
     diff_t chunk_size = TPol::chunk_size;
 
     // compute trip count
@@ -87,7 +77,6 @@
 
     // Iterate through tiles
     for (diff_t i = 0; i < len; i += chunk_size) {
->>>>>>> bd0c0883
 
       // Assign our new tiled segment
       segment = orig_segment.slice(i, chunk_size);
@@ -162,14 +151,8 @@
     using segment_t = camp::decay<decltype(segment)>;
 
     // compute trip count
-<<<<<<< HEAD
-    using diff_type = segment_diff_type<ArgumentId, Data>;
-    diff_type len = segment.end() - segment.begin();
-    diff_type i = get_cuda_dim<BlockDim>(blockIdx) * chunk_size;
-=======
     diff_t len = segment.end() - segment.begin();
     diff_t i = get_cuda_dim<BlockDim>(blockIdx) * chunk_size;
->>>>>>> bd0c0883
 
     // check have chunk
     if (i < len) {
@@ -195,14 +178,8 @@
   {
 
     // Compute how many blocks
-<<<<<<< HEAD
-    using diff_type = segment_diff_type<ArgumentId, Data>;
-    diff_type len = segment_length<ArgumentId>(data);
-    diff_type num_blocks = len / chunk_size;
-=======
     diff_t len = segment_length<ArgumentId>(data);
     diff_t num_blocks = len / chunk_size;
->>>>>>> bd0c0883
     if (num_blocks * chunk_size < len) {
       num_blocks++;
     }
@@ -270,22 +247,12 @@
     segment_t orig_segment = segment;
 
     // compute trip count
-<<<<<<< HEAD
-    using diff_type = segment_diff_type<ArgumentId, Data>;
-    diff_type len = segment.end() - segment.begin();
-    diff_type i0 = get_cuda_dim<BlockDim>(blockIdx) * chunk_size;
-    diff_type i_stride = get_cuda_dim<BlockDim>(gridDim) * chunk_size;
-
-    // Iterate through grid stride of chunks
-    for (diff_type i = i0; i < len; i += i_stride) {
-=======
     diff_t len = segment.end() - segment.begin();
     diff_t i0 = get_cuda_dim<BlockDim>(blockIdx) * chunk_size;
     diff_t i_stride = get_cuda_dim<BlockDim>(gridDim) * chunk_size;
 
     // Iterate through grid stride of chunks
     for (diff_t i = i0; i < len; i += i_stride) {
->>>>>>> bd0c0883
 
       // Assign our new tiled segment
       segment = orig_segment.slice(i, chunk_size);
@@ -305,14 +272,8 @@
   {
 
     // Compute how many blocks
-<<<<<<< HEAD
-    using diff_type = segment_diff_type<ArgumentId, Data>;
-    diff_type len = segment_length<ArgumentId>(data);
-    diff_type num_blocks = len / chunk_size;
-=======
     diff_t len = segment_length<ArgumentId>(data);
     diff_t num_blocks = len / chunk_size;
->>>>>>> bd0c0883
     if (num_blocks * chunk_size < len) {
       num_blocks++;
     }
@@ -379,20 +340,15 @@
     segment_t orig_segment = segment;
 
     // compute trip count
-<<<<<<< HEAD
-    using diff_type = segment_diff_type<ArgumentId, Data>;
-    diff_type len = segment.end() - segment.begin();
-    diff_type i = get_cuda_dim<ThreadDim>(threadIdx) * chunk_size;
+    diff_t len = segment.end() - segment.begin();
+    diff_t i = get_cuda_dim<ThreadDim>(threadIdx) * chunk_size;
 
     // execute enclosed statements if any thread will
     // but mask off threads without work
     bool have_work = i < len;
-=======
-    diff_t i0 = get_cuda_dim<ThreadDim>(threadIdx) * chunk_size;
->>>>>>> bd0c0883
 
     // Assign our new tiled segment
-    diff_type slice_size = have_work ? chunk_size : 0;
+    diff_t slice_size = have_work ? chunk_size : 0;
     segment = orig_segment.slice(i, slice_size);
 
     // execute enclosed statements
@@ -409,14 +365,8 @@
   {
 
     // Compute how many blocks
-<<<<<<< HEAD
-    using diff_type = segment_diff_type<ArgumentId, Data>;
-    diff_type len = segment_length<ArgumentId>(data);
-    diff_type num_threads = len / chunk_size;
-=======
     diff_t len = segment_length<ArgumentId>(data);
     diff_t num_threads = len / chunk_size;
->>>>>>> bd0c0883
     if(num_threads * chunk_size < len){
       num_threads++;
     }
@@ -482,34 +432,20 @@
     segment_t orig_segment = segment;
 
     // compute trip count
-<<<<<<< HEAD
-    using diff_type = segment_diff_type<ArgumentId, Data>;
-    diff_type len = segment_length<ArgumentId>(data);
-    diff_type i0 = get_cuda_dim<ThreadDim>(threadIdx) * chunk_size;
-
-    // Get our stride from the dimension
-    diff_type i_stride = get_cuda_dim<ThreadDim>(blockDim) * chunk_size;
+    diff_t len = segment_length<ArgumentId>(data);
+    diff_t i0 = get_cuda_dim<ThreadDim>(threadIdx) * chunk_size;
+    diff_t i_stride = get_cuda_dim<ThreadDim>(blockDim) * chunk_size;
 
     // Iterate through grid stride of chunks
-    for (diff_type ii = 0; ii < len; ii += i_stride) {
-      diff_type i = ii + i0;
+    for (diff_t ii = 0; ii < len; ii += i_stride) {
+      diff_t i = ii + i0;
 
       // execute enclosed statements if any thread will
       // but mask off threads without work
       bool have_work = i < len;
-=======
-    diff_t i0 = get_cuda_dim<ThreadDim>(threadIdx) * chunk_size;
-
-    // Get our stride from the dimension
-    diff_t i_stride = get_cuda_dim<ThreadDim>(blockDim) * chunk_size;
-
-    // Iterate through grid stride of chunks
-    diff_t len = segment_length<ArgumentId>(data);
-    for (diff_t i = i0; i < len; i += i_stride) {
->>>>>>> bd0c0883
 
       // Assign our new tiled segment
-      diff_type slice_size = have_work ? chunk_size : 0;
+      diff_t slice_size = have_work ? chunk_size : 0;
       segment = orig_segment.slice(i, slice_size);
 
       // execute enclosed statements
@@ -527,22 +463,12 @@
   {
 
     // Compute how many blocks
-<<<<<<< HEAD
-    using diff_type = segment_diff_type<ArgumentId, Data>;
-    diff_type len = segment_length<ArgumentId>(data);
-    diff_type num_threads = len / chunk_size;
-    if(num_threads * chunk_size < len){
-      num_threads++;
-    }
-    num_threads = std::max(num_threads, (diff_type)MinThreads);
-=======
     diff_t len = segment_length<ArgumentId>(data);
     diff_t num_threads = len / chunk_size;
     if(num_threads * chunk_size < len){
       num_threads++;
     }
     num_threads = std::max(num_threads, (diff_t)MinThreads);
->>>>>>> bd0c0883
 
     LaunchDims dims;
     set_cuda_dim<ThreadDim>(dims.threads, num_threads);
