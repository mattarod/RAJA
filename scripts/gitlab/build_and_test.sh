--- conflicted
+++ resolved
@@ -137,20 +137,17 @@
 
     cd ${build_dir}
 
-    date
-    ctest --output-on-failure -T test 2>&1 | tee tests_output.txt
-    date
-<<<<<<< HEAD
-
-    # If HIP enabled, don't run the tests that are known to fail
+    # If HIP enabled 
     if [[ "${option}" != "--build-only" ]] && grep -q -i "ENABLE_HIP.*ON" ${hostconfig_path}
-    then
+    then #don't run the tests that are known to fail
         date
         ctest --output-on-failure -T test -E Known-Hip-Failure 
         date
+    else #run all tests like normal
+        date
+        ctest --output-on-failure -T test 2>&1 | tee tests_output.txt
+        date
     fi
-=======
->>>>>>> d19fa0fa
 
     no_test_str="No tests were found!!!"
     if [[ "$(tail -n 1 tests_output.txt)" == "${no_test_str}" ]]
