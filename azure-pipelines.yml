variables:
  DO_BUILD: 'yes'
  DO_TEST: 'yes'
  DO_INSTALL: 'yes'
  COMPILER: 'g++'

jobs:
- job: Windows 
  strategy:
    matrix:
      shared:
        SHARED_ARGS: '-DBUILD_SHARED_LIBS=On -DCMAKE_CXX_FLAGS="/DRAJASHAREDDLL_EXPORTS" '
      static:
        SHARED_ARGS: '-DBUILD_SHARED_LIBS=Off'
  pool:
    vmImage: 'windows-2019'
  variables:
    CMAKE_EXTRA_FLAGS: '-DRAJA_ENABLE_WARNINGS_AS_ERRORS=Off -DBLT_CXX_STD="" -DCMAKE_CXX_STANDARD=17'
  steps:
  - checkout: self
    clean: boolean
    submodules: recursive
  - task: CMake@1
    inputs:
      workingDir: 'build'
      cmakeArgs: '$(CMAKE_EXTRA_FLAGS) $(SHARED_ARGS) ../'
  - task: CMake@1
    inputs:
      workingDir: 'build'
      cmakeArgs: '--build . --config Release --verbose -j 4'
<<<<<<< HEAD

=======
  - task: CmdLine@2
    inputs:
      script: 'ctest.exe -T test -C Release'
      workingDirectory: 'build'
  - task: PublishTestResults@2
    inputs:
      testResultsFormat: 'cTest'
      testResultsFiles: '**/Test.xml'
>>>>>>> 85d5b5da
- job: Docker
  timeoutInMinutes: 360
  strategy:
    matrix: 
      gcc7:
        docker_target: gcc7
      gcc8:
        docker_target: gcc8
      gcc9:
        docker_target: gcc9
      gcc11:
        docker_target: gcc11
      clang11:
        docker_target: clang11
      clang11-debug:
        docker_target: clang11-debug
      clang13:
        docker_target: clang13
      nvcc10:
        docker_target: nvcc10
      nvcc11:
        docker_target: nvcc11
      nvcc11-debug:
        docker_target: nvcc11-debug
      hip:
        docker_target: hip
      sycl:
        docker_target: sycl
  pool:
    vmImage: 'ubuntu-latest'
  variables:
    DOCKER_BUILDKIT: '1'
    CMAKE_EXTRA_FLAGS: '-DENABLE_DEVELOPER_BENCHMARKS=On -DENABLE_DEVELOPER_DEFAULTS=On -DCMAKE_CXX_STANDARD=14'
  steps:
  - checkout: self
    clean: boolean
    submodules: recursive
  - task: Docker@1
    inputs:
      command: build
      dockerFile: 'Dockerfile'
      arguments: '--target $(docker_target)'
  - script: |
      CID=$(docker create llnl/raja:$(Build.BuildId))
      echo ${CID}
      docker cp ${CID}:/home/axom/workspace/build local-build
      docker rm ${CID}
    displayName: 'Copy test artifacts'
  - task: PublishTestResults@2
    inputs:
      testResultsFormat: 'cTest'
      testResultsFiles: '**/Test.xml'

- job: Mac 
  pool:
    vmImage: 'macOS-latest'
  variables:
    CMAKE_EXTRA_FLAGS: '-DENABLE_OPENMP=Off'
  steps:
  - checkout: self
    clean: boolean
    submodules: recursive
  - task: CMake@1
    inputs:
      workingDir: 'build'
      cmakeArgs: '$(CMAKE_EXTRA_FLAGS) ../'
  - script: |
      cd build
      make -j 4
    displayName: 'OSX Build'
<<<<<<< HEAD
    condition: eq( variables['Agent.OS'], 'Darwin')
=======
    condition: eq( variables['Agent.OS'], 'Darwin')
  - script: |
      cd build
      ctest -T test --output-on-failure
    displayName: 'OSX Test'
  - task: PublishTestResults@2
    inputs:
      testResultsFormat: 'cTest'
      testResultsFiles: '**/Test.xml'
>>>>>>> 85d5b5da
<|MERGE_RESOLUTION|>--- conflicted
+++ resolved
@@ -28,9 +28,6 @@
     inputs:
       workingDir: 'build'
       cmakeArgs: '--build . --config Release --verbose -j 4'
-<<<<<<< HEAD
-
-=======
   - task: CmdLine@2
     inputs:
       script: 'ctest.exe -T test -C Release'
@@ -39,7 +36,6 @@
     inputs:
       testResultsFormat: 'cTest'
       testResultsFiles: '**/Test.xml'
->>>>>>> 85d5b5da
 - job: Docker
   timeoutInMinutes: 360
   strategy:
@@ -88,11 +84,15 @@
       docker cp ${CID}:/home/axom/workspace/build local-build
       docker rm ${CID}
     displayName: 'Copy test artifacts'
+    condition: ne( variables['docker_target'], 'nvcc')
+  - script: |
+      bash <(curl -s https://raw.githubusercontent.com/codecov/codecov-bash/0b376529f626b50b7d4a9fb734e0e50d28b9b91e/codecov) >& /dev/null
+    displayName: 'Upload code coverage'
+    condition: eq( variables['docker_target'], 'gcc')
   - task: PublishTestResults@2
     inputs:
       testResultsFormat: 'cTest'
       testResultsFiles: '**/Test.xml'
-
 - job: Mac 
   pool:
     vmImage: 'macOS-latest'
@@ -110,9 +110,6 @@
       cd build
       make -j 4
     displayName: 'OSX Build'
-<<<<<<< HEAD
-    condition: eq( variables['Agent.OS'], 'Darwin')
-=======
     condition: eq( variables['Agent.OS'], 'Darwin')
   - script: |
       cd build
@@ -121,5 +118,4 @@
   - task: PublishTestResults@2
     inputs:
       testResultsFormat: 'cTest'
-      testResultsFiles: '**/Test.xml'
->>>>>>> 85d5b5da
+      testResultsFiles: '**/Test.xml'