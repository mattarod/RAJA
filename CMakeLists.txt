--- conflicted
+++ resolved
@@ -59,7 +59,7 @@
 set(ENABLE_WARNINGS_AS_ERRORS Off CACHE Bool "")
 
 set(RAJA_CXX_STANDARD_FLAG "default" CACHE STRING "Specific c++ standard flag to use, default attempts to autodetect the highest available")
-<<<<<<< HEAD
+
 option(ENABLE_TBB "Build TBB support" On)
 option(ENABLE_TARGET_OPENMP "Build OpenMP on target device support" Off)
 option(ENABLE_CLANG_CUDA "Use Clang's native CUDA support" Off)
@@ -67,26 +67,10 @@
 option(ENABLE_CUB "Use cub for scans using CUDA" On)
 option(ENABLE_TESTS "Build tests" On)
 option(ENABLE_EXAMPLES "Build simple examples" On)
+option(ENABLE_MODULES "Enable modules in supporting compilers (clang)" On)
 option(ENABLE_WARNINGS "Enable warnings as errors for CI" Off)
 option(ENABLE_DOCUMENTATION "Build RAJA documentation" Off)
 option(ENABLE_COVERAGE "Enable coverage (only supported with GCC)" Off)
-=======
-option(RAJA_ENABLE_OPENMP "Build OpenMP support" On)
-option(RAJA_ENABLE_TBB "Build TBB support" On)
-option(RAJA_ENABLE_TARGET_OPENMP "Build OpenMP on target device support" Off)
-option(RAJA_ENABLE_CUDA "Build CUDA support" Off)
-option(RAJA_ENABLE_CLANG_CUDA "Use Clang's native CUDA support" Off)
-set(RAJA_CUDA_ARCH "sm_35" CACHE STRING "Compute architecture to pass to CUDA builds")
-option(RAJA_ENABLE_CUB "Use cub for scans using CUDA" On)
-option(RAJA_ENABLE_TESTS "Build tests" On)
-option(RAJA_ENABLE_EXAMPLES "Build simple examples" On)
-option(RAJA_ENABLE_NESTED "Enable nested loop support" Off)
-option(RAJA_ENABLE_MODULES "Enable modules in supporting compilers (clang)" On)
-option(RAJA_ENABLE_WARNINGS "Enable warnings as errors for CI" Off)
-option(RAJA_ENABLE_DOCUMENTATION "Build RAJA documentation" Off)
-
-option(RAJA_ENABLE_COVERAGE "Enable coverage (only supported with GCC)" Off)
->>>>>>> 65b135cb
 
 set(TEST_DRIVER "" CACHE STRING "driver used to wrap test commands")
 
@@ -112,7 +96,6 @@
 # Macros for building executables and libraries
 include (cmake/RAJAMacros.cmake)
 
-<<<<<<< HEAD
 set (raja_sources
   src/AlignedRangeIndexSetBuilders.cpp
   src/DepGraphNode.cpp
@@ -162,9 +145,6 @@
   $<BUILD_INTERFACE:${CMAKE_CURRENT_SOURCE_DIR}/include>
   $<BUILD_INTERFACE:${PROJECT_BINARY_DIR}/include>
   $<INSTALL_INTERFACE:include>)
-=======
-include_directories(include)
->>>>>>> 65b135cb
 
 include_directories(${PROJECT_BINARY_DIR}/include)
 
