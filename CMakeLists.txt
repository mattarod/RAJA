--- conflicted
+++ resolved
@@ -307,14 +307,11 @@
   include/RAJA/module.private.modulemap
   DESTINATION "include/RAJA/")
 
-<<<<<<< HEAD
+
 # Setup internal RAJA configuration options
 include(cmake/SetupRajaConfig.cmake)
 
-if(ENABLE_TESTS)
-=======
 if(RAJA_ENABLE_TESTS)
->>>>>>> 0a7de5bb
   add_subdirectory(test)
 endif()
 
