###############################################################################
# Copyright (c) 2016-18, Lawrence Livermore National Security, LLC.
#
# Produced at the Lawrence Livermore National Laboratory
#
# LLNL-CODE-689114
#
# All rights reserved.
#
# This file is part of RAJA.
#
# For details about use and distribution, please read RAJA/LICENSE.
#
###############################################################################
# Set version number
set(RAJA_VERSION_MAJOR 0)
set(RAJA_VERSION_MINOR 5)
set(RAJA_VERSION_PATCHLEVEL 3)

if (RAJA_LOADED AND (NOT RAJA_LOADED STREQUAL "${RAJA_VERSION_MAJOR}.${RAJA_VERSION_MINOR}.${RAJA_VERSION_PATCHLEVEL}"))
  message(FATAL_ERROR "You are mixing RAJA versions. Loaded is ${RAJA_LOADED}, expected ${RAJA_VERSION_MAJOR}.${RAJA_VERSION_MINOR}.${RAJA_VERSION_PATCHLEVEL}")
endif()

if (NOT RAJA_LOADED)
  set (RAJA_LOADED "${RAJA_VERSION_MAJOR}.${RAJA_VERSION_MINOR}.${RAJA_VERSION_PATCHLEVEL}")
  set (RAJA_LOADED ${RAJA_LOADED} PARENT_SCOPE)

  mark_as_advanced(RAJA_LOADED)

  cmake_minimum_required (VERSION 3.3)

  # C is required for googletest to find Threads
  project(RAJA LANGUAGES CXX C
    VERSION ${RAJA_LOADED})

  set(CMAKE_MODULE_PATH "${PROJECT_SOURCE_DIR}/cmake/thirdparty" ${CMAKE_MODULE_PATH})

  # Build options
  set(ENABLE_OPENMP On CACHE Bool "Build OpenMP support")
  set(ENABLE_CUDA Off CACHE Bool "Build CUDA support")
  set(ENABLE_COPY_HEADERS Off CACHE Bool "")
  set(ENABLE_WARNINGS_AS_ERRORS Off CACHE Bool "")

  set(RAJA_CXX_STANDARD_FLAG "default" CACHE STRING "Specific c++ standard flag to use, default attempts to autodetect the highest available")

  option(ENABLE_TBB "Build TBB support" Off)
  option(ENABLE_TARGET_OPENMP "Build OpenMP on target device support" Off)
  option(ENABLE_CLANG_CUDA "Use Clang's native CUDA support" Off)
  set(CUDA_ARCH "sm_35" CACHE STRING "Compute architecture to pass to CUDA builds")
  option(ENABLE_TESTS "Build tests" On)
  option(ENABLE_EXAMPLES "Build simple examples" On)
  option(ENABLE_MODULES "Enable modules in supporting compilers (clang)" On)
  option(ENABLE_WARNINGS "Enable warnings as errors for CI" Off)
  option(ENABLE_DOCUMENTATION "Build RAJA documentation" Off)
  option(ENABLE_COVERAGE "Enable coverage (only supported with GCC)" Off)
<<<<<<< HEAD
  option(ENABLE_BENCHMARKS "Build benchmarks" On)
=======
  option(RAJA_DEPRECATED_TESTS "Test deprecated features" Off)
>>>>>>> d1fd5374

  set(TEST_DRIVER "" CACHE STRING "driver used to wrap test commands")

  if (NOT BLT_LOADED) 
  if (NOT EXISTS ${PROJECT_SOURCE_DIR}/blt/SetupBLT.cmake)
    message(FATAL_ERROR "\
    The BLT submodule is not present. \
    If in a git repo run the following command:\n\
    git submodule init && git submodule update")
  endif()

  include(blt/SetupBLT.cmake)
  endif()

  # Setup basic CMake options
  include(cmake/SetupBasics.cmake)
  # Find third-party packages
  include(cmake/SetupPackages.cmake)
  # Setup vendor-specific compiler flags
  include(cmake/SetupCompilers.cmake)
  # Setup internal RAJA configuration options
  include(cmake/SetupRajaConfig.cmake)
  # Macros for building executables and libraries
  include (cmake/RAJAMacros.cmake)

  set (raja_sources
    src/AlignedRangeIndexSetBuilders.cpp
    src/DepGraphNode.cpp
    src/LockFreeIndexSetBuilders.cpp
    src/MemUtils_CUDA.cpp
    src/ThreadUtils_CPU.cpp)

  set (raja_depends)

  if (ENABLE_OPENMP)
    set (raja_depends
      openmp)
  endif()

  if (ENABLE_CUDA)
    set (raja_depends
      ${raja_depends}
      cuda)
  endif ()

  if (ENABLE_CHAI)
    set (raja_depends
      ${raja_depends}
      chai)
  endif ()

  if (ENABLE_TBB)
    set(raja_depends
      ${raja_depends}
      tbb)
  endif ()

  blt_add_library(
    NAME RAJA
    SOURCES ${raja_sources}
    DEPENDS_ON ${raja_depends})

  install(TARGETS RAJA
    EXPORT RAJA
    ARCHIVE DESTINATION lib
    LIBRARY DESTINATION lib
    RUNTIME DESTINATION lib
  )

  install(EXPORT RAJA DESTINATION share/raja/cmake/)

  target_include_directories(RAJA
    PUBLIC
    $<BUILD_INTERFACE:${CMAKE_CURRENT_SOURCE_DIR}/include>
    $<BUILD_INTERFACE:${PROJECT_BINARY_DIR}/include>
    $<BUILD_INTERFACE:${CMAKE_CURRENT_SOURCE_DIR}/tpl/cub>
    $<INSTALL_INTERFACE:include>)

  install(DIRECTORY include/ DESTINATION include FILES_MATCHING PATTERN *.hpp)
  install(DIRECTORY tpl/cub/ DESTINATION include FILES_MATCHING PATTERN *.cuh)

  install(FILES
    ${PROJECT_BINARY_DIR}/include/RAJA/config.hpp
    include/RAJA/module.modulemap
    include/RAJA/module.private.modulemap
    DESTINATION "include/RAJA/")

  if(ENABLE_TESTS)
    add_subdirectory(test)
  endif()

  if(ENABLE_EXAMPLES)
    add_subdirectory(examples)
  endif()

  if (ENABLE_DOCUMENTATION)
    add_subdirectory(docs)
  endif ()

  if (ENABLE_BENCHMARKS)
    add_subdirectory(benchmarks)
  endif ()

endif()<|MERGE_RESOLUTION|>--- conflicted
+++ resolved
@@ -53,11 +53,8 @@
   option(ENABLE_WARNINGS "Enable warnings as errors for CI" Off)
   option(ENABLE_DOCUMENTATION "Build RAJA documentation" Off)
   option(ENABLE_COVERAGE "Enable coverage (only supported with GCC)" Off)
-<<<<<<< HEAD
   option(ENABLE_BENCHMARKS "Build benchmarks" On)
-=======
   option(RAJA_DEPRECATED_TESTS "Test deprecated features" Off)
->>>>>>> d1fd5374
 
   set(TEST_DRIVER "" CACHE STRING "driver used to wrap test commands")
 
