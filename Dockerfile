###############################################################################
# Copyright (c) 2016-22, Lawrence Livermore National Security, LLC
# and RAJA project contributors. See the RAJA/LICENSE file for details.
#
# SPDX-License-Identifier: (BSD-3-Clause)
###############################################################################

FROM ghcr.io/rse-ops/gcc-ubuntu-20.04:gcc-7.3.0 AS gcc7
ENV GTEST_COLOR=1
COPY . /home/raja/workspace
WORKDIR /home/raja/workspace/build
RUN cmake -DCMAKE_CXX_COMPILER=g++ -DRAJA_ENABLE_WARNINGS=On -DRAJA_ENABLE_TBB=On -DRAJA_DEPRECATED_TESTS=On .. && \
    make -j 6 &&\
    ctest -T test --output-on-failure

FROM ghcr.io/rse-ops/gcc-ubuntu-20.04:gcc-8.1.0 AS gcc8
ENV GTEST_COLOR=1
COPY . /home/raja/workspace
WORKDIR /home/raja/workspace/build
RUN cmake -DCMAKE_CXX_COMPILER=g++ -DRAJA_ENABLE_WARNINGS=On -DRAJA_ENABLE_WARNINGS_AS_ERRORS=On -DENABLE_COVERAGE=On -DRAJA_ENABLE_TBB=On .. && \
    make -j 6 &&\
    ctest -T test --output-on-failure

FROM ghcr.io/rse-ops/gcc-ubuntu-20.04:gcc-9.4.0 AS gcc9
ENV GTEST_COLOR=1
COPY . /home/raja/workspace
WORKDIR /home/raja/workspace/build
RUN cmake -DCMAKE_CXX_COMPILER=g++ -DRAJA_ENABLE_WARNINGS=On -DRAJA_ENABLE_TBB=On -DRAJA_ENABLE_RUNTIME_PLUGINS=On .. && \
    make -j 6 &&\
    ctest -T test --output-on-failure

FROM ghcr.io/rse-ops/gcc-ubuntu-20.04:gcc-11.2.0 AS gcc11
ENV GTEST_COLOR=1
COPY . /home/raja/workspace
WORKDIR /home/raja/workspace/build
RUN cmake -DCMAKE_CXX_COMPILER=g++ -DCMAKE_CXX_COMPILER=g++ -DRAJA_ENABLE_WARNINGS=On -DRAJA_ENABLE_TBB=On -DRAJA_ENABLE_BOUNDS_CHECK=ON .. && \
    make -j 6 &&\
    ctest -T test --output-on-failure

FROM ghcr.io/rse-ops/clang-ubuntu-20.04:llvm-11.0.0 AS clang11
ENV GTEST_COLOR=1
COPY . /home/raja/workspace
WORKDIR /home/raja/workspace/build
RUN cmake -DCMAKE_CXX_COMPILER=clang++ -DRAJA_ENABLE_TBB=On .. && \
    make -j 6 &&\
    ctest -T test --output-on-failure

FROM ghcr.io/rse-ops/clang-ubuntu-20.04:llvm-11.0.0 AS clang11-debug
ENV GTEST_COLOR=1
COPY . /home/raja/workspace
WORKDIR /home/raja/workspace/build
RUN cmake -DCMAKE_CXX_COMPILER=clang++ -DCMAKE_BUILD_TYPE=Debug .. && \
    make -j 6 &&\
    ctest -T test --output-on-failure

FROM ghcr.io/rse-ops/clang-ubuntu-22.04:llvm-13.0.0 AS clang13
ENV GTEST_COLOR=1
COPY . /home/raja/workspace
WORKDIR /home/raja/workspace/build
RUN cmake -DCMAKE_CXX_COMPILER=clang++ -DCMAKE_BUILD_TYPE=Release .. && \
    make -j 6 &&\
    ctest -T test --output-on-failure

FROM ghcr.io/rse-ops/cuda:cuda-10.1.243-ubuntu-18.04 AS nvcc10
ENV GTEST_COLOR=1
COPY . /home/raja/workspace
WORKDIR /home/raja/workspace/build
RUN . /opt/spack/share/spack/setup-env.sh && spack load cuda && \
    cmake -DCMAKE_CXX_COMPILER=g++ -DENABLE_CUDA=On -DCMAKE_CUDA_STANDARD=14 -DCMAKE_CUDA_ARCHITECTURES=70 .. && \
    make -j 4

<<<<<<< HEAD
FROM ghcr.io/rse-ops/cuda:cuda-10.1.243-ubuntu-18.04 AS nvcc10
=======
FROM ghcr.io/rse-ops/cuda-ubuntu-20.04:cuda-11.1.1 AS nvcc11
>>>>>>> 705c7902
ENV GTEST_COLOR=1
COPY . /home/raja/workspace
WORKDIR /home/raja/workspace/build
RUN . /opt/spack/share/spack/setup-env.sh && spack load cuda && \
    cmake -DCMAKE_CXX_COMPILER=g++ -DENABLE_CUDA=On -DCMAKE_CUDA_STANDARD=14 -DCMAKE_CUDA_ARCHITECTURES=70 .. && \
<<<<<<< HEAD
    make -j 6

FROM ghcr.io/rse-ops/cuda:cuda-10.1.243-ubuntu-18.04 AS nvcc10-debug
=======
    make -j 4

FROM ghcr.io/rse-ops/cuda-ubuntu-20.04:cuda-11.1.1 AS nvcc11-debug
>>>>>>> 705c7902
ENV GTEST_COLOR=1
COPY . /home/raja/workspace
WORKDIR /home/raja/workspace/build
RUN . /opt/spack/share/spack/setup-env.sh && spack load cuda && \
    cmake -DCMAKE_BUILD_TYPE=Debug -DCMAKE_CXX_COMPILER=g++ -DENABLE_CUDA=On -DCMAKE_CUDA_STANDARD=14 -DCMAKE_CUDA_ARCHITECTURES=70 .. && \
<<<<<<< HEAD
    make -j 6

FROM axom/compilers:rocm-4.3.1 AS hip
=======
    make -j 4

FROM ghcr.io/rse-ops/hip-ubuntu-20.04:hip-4.3.1 AS hip
>>>>>>> 705c7902
ENV GTEST_COLOR=1
ENV HCC_AMDGPU_TARGET=gfx900
COPY . /home/raja/workspace
WORKDIR /home/raja/workspace/build
<<<<<<< HEAD
RUN cmake -DCMAKE_CXX_COMPILER=/opt/rocm-4.3.1/llvm/bin/amdclang++ -DHIP_PATH=/opt/rocm-4.3.1/hip -DROCM_PATH=/opt/rocm-4.3.1 -DENABLE_HIP=On -DENABLE_CUDA=Off -DRAJA_ENABLE_WARNINGS_AS_ERRORS=Off .. && \
    make -j 6 VERBOSE=1
=======
RUN . /opt/spack/share/spack/setup-env.sh && spack load hip llvm-amdgpu && \
    cmake -DCMAKE_CXX_COMPILER=amdclang++ -DRAJA_ENABLE_EXTERNAL_ROCPRIM=Off -DHIP_PATH=/opt -DENABLE_HIP=On -DENABLE_CUDA=Off -DRAJA_ENABLE_WARNINGS_AS_ERRORS=Off .. && \
    make -j 6
>>>>>>> 705c7902

FROM ghcr.io/rse-ops/intel-ubuntu-22.04:intel-2022.0.1 AS sycl
ENV GTEST_COLOR=1
COPY . /home/raja/workspace
WORKDIR /home/raja/workspace/build
RUN /bin/bash -c "source /opt/view/setvars.sh && \
    cmake -DCMAKE_CXX_COMPILER=dpcpp -DRAJA_ENABLE_SYCL=On -DENABLE_OPENMP=Off -DENABLE_ALL_WARNINGS=Off -DBLT_CXX_STD=c++17 .. && \
    make -j 6 &&\
    ctest -T test --output-on-failure"<|MERGE_RESOLUTION|>--- conflicted
+++ resolved
@@ -69,51 +69,30 @@
     cmake -DCMAKE_CXX_COMPILER=g++ -DENABLE_CUDA=On -DCMAKE_CUDA_STANDARD=14 -DCMAKE_CUDA_ARCHITECTURES=70 .. && \
     make -j 4
 
-<<<<<<< HEAD
-FROM ghcr.io/rse-ops/cuda:cuda-10.1.243-ubuntu-18.04 AS nvcc10
-=======
 FROM ghcr.io/rse-ops/cuda-ubuntu-20.04:cuda-11.1.1 AS nvcc11
->>>>>>> 705c7902
 ENV GTEST_COLOR=1
 COPY . /home/raja/workspace
 WORKDIR /home/raja/workspace/build
 RUN . /opt/spack/share/spack/setup-env.sh && spack load cuda && \
     cmake -DCMAKE_CXX_COMPILER=g++ -DENABLE_CUDA=On -DCMAKE_CUDA_STANDARD=14 -DCMAKE_CUDA_ARCHITECTURES=70 .. && \
-<<<<<<< HEAD
-    make -j 6
-
-FROM ghcr.io/rse-ops/cuda:cuda-10.1.243-ubuntu-18.04 AS nvcc10-debug
-=======
     make -j 4
 
 FROM ghcr.io/rse-ops/cuda-ubuntu-20.04:cuda-11.1.1 AS nvcc11-debug
->>>>>>> 705c7902
 ENV GTEST_COLOR=1
 COPY . /home/raja/workspace
 WORKDIR /home/raja/workspace/build
 RUN . /opt/spack/share/spack/setup-env.sh && spack load cuda && \
     cmake -DCMAKE_BUILD_TYPE=Debug -DCMAKE_CXX_COMPILER=g++ -DENABLE_CUDA=On -DCMAKE_CUDA_STANDARD=14 -DCMAKE_CUDA_ARCHITECTURES=70 .. && \
-<<<<<<< HEAD
-    make -j 6
-
-FROM axom/compilers:rocm-4.3.1 AS hip
-=======
     make -j 4
 
 FROM ghcr.io/rse-ops/hip-ubuntu-20.04:hip-4.3.1 AS hip
->>>>>>> 705c7902
 ENV GTEST_COLOR=1
 ENV HCC_AMDGPU_TARGET=gfx900
 COPY . /home/raja/workspace
 WORKDIR /home/raja/workspace/build
-<<<<<<< HEAD
-RUN cmake -DCMAKE_CXX_COMPILER=/opt/rocm-4.3.1/llvm/bin/amdclang++ -DHIP_PATH=/opt/rocm-4.3.1/hip -DROCM_PATH=/opt/rocm-4.3.1 -DENABLE_HIP=On -DENABLE_CUDA=Off -DRAJA_ENABLE_WARNINGS_AS_ERRORS=Off .. && \
-    make -j 6 VERBOSE=1
-=======
 RUN . /opt/spack/share/spack/setup-env.sh && spack load hip llvm-amdgpu && \
     cmake -DCMAKE_CXX_COMPILER=amdclang++ -DRAJA_ENABLE_EXTERNAL_ROCPRIM=Off -DHIP_PATH=/opt -DENABLE_HIP=On -DENABLE_CUDA=Off -DRAJA_ENABLE_WARNINGS_AS_ERRORS=Off .. && \
     make -j 6
->>>>>>> 705c7902
 
 FROM ghcr.io/rse-ops/intel-ubuntu-22.04:intel-2022.0.1 AS sycl
 ENV GTEST_COLOR=1
